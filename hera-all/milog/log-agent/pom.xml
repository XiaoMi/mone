--- conflicted
+++ resolved
@@ -54,10 +54,7 @@
             <version>1.0-SNAPSHOT</version>
         </dependency>
 
-<<<<<<< HEAD
-=======
 
->>>>>>> e5b37e3b
         <dependency>
             <groupId>org.apache.rocketmq</groupId>
             <artifactId>rocketmq-client</artifactId>
@@ -84,9 +81,9 @@
         </dependency>
 
         <dependency>
-            <groupId>run.mone</groupId>
+            <groupId>org.apache.dubbo</groupId>
             <artifactId>dubbo</artifactId>
-            <version>2.7.12-mone-v8-SNAPSHOT</version>
+            <version>2.7.0-mone-SNAPSHOT</version>
             <exclusions>
                 <exclusion>
                     <artifactId>netty</artifactId>
