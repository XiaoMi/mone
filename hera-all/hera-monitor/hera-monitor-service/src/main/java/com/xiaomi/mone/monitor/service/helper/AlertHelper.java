--- conflicted
+++ resolved
@@ -379,31 +379,6 @@
         return agInfo;
     }
 
-    public static void main(String[] args) {
-        String test = "{\"manager\":\"liyandi\",\n" +
-                "    \"child_groups\":[\n" +
-                "        {\n" +
-                "            \"name\":\"miaoshu\",\n" +
-                "            \"oncall_parent_group_id\":1,\n" +
-                "            \"rotation_type\":0,\n" +
-                "            \"shift_length\":0,\n" +
-                "            \"shift_length_unit\":\"\",\n" +
-                "            \"duty_start_time\":1677664398,\n" +
-                "            \"handoff_time\":43200,\n" +
-                "            \"preset_vacation\":0,\n" +
-                "            \"oncall_users\":[\n" +
-                "                {\n" +
-                "                    \"user\":\"liyandi\"\n" +
-                "                }\n" +
-                "            ]\n" +
-                "        }\n" +
-                "    ],\n" +
-                "    \"model_type\":0,\n" +
-                "    \"chat_only\":0}";
-        DutyInfo dutyInfo = new Gson().fromJson(test, DutyInfo.class);
-        System.out.println(dutyInfo);
-    }
-
     public List<UserInfo> buildUserInfoList(List<AlertGroupMember> agmList) {
         if (CollectionUtils.isEmpty(agmList)) {
             return null;
@@ -477,11 +452,7 @@
             ag.setMembers(buildAlertGroupMemberList(data.get("members")));
         }
         if (data.has("duty_info")) {
-<<<<<<< HEAD
             ag.setDutyInfo(data.get("duty_info").getAsJsonObject().toString());
-=======
-            ag.setDutyInfo(data.get("duty_info").getAsString());
->>>>>>> 2b72c15e
         }
         return ag;
     }
