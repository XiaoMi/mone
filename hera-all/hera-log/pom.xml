<?xml version="1.0" encoding="UTF-8"?>
<project xmlns="http://maven.apache.org/POM/4.0.0"
         xmlns:xsi="http://www.w3.org/2001/XMLSchema-instance"
         xsi:schemaLocation="http://maven.apache.org/POM/4.0.0 http://maven.apache.org/xsd/maven-4.0.0.xsd">
    <modelVersion>4.0.0</modelVersion>

    <groupId>run.mone</groupId>
    <artifactId>hera-log</artifactId>
    <packaging>pom</packaging>
    <version>1.0-SNAPSHOT</version>
    <modules>
        <module>log-manager</module>
        <module>log-agent</module>
        <module>log-stream</module>
        <module>log-api</module>
        <module>log-common</module>
        <module>log-agent-server</module>
    </modules>

    <properties>
        <maven.compiler.source>8</maven.compiler.source>
        <maven.compiler.target>8</maven.compiler.target>
        <project.build.sourceEncoding>UTF-8</project.build.sourceEncoding>
        <mapstruct.version>1.4.2.Final</mapstruct.version>
    </properties>

    <dependencyManagement>
        <dependencies>
            <dependency>
                <groupId>org.apache.logging.log4j</groupId>
                <artifactId>log4j-api</artifactId>
                <version>2.17.0</version>
            </dependency>
            <dependency>
                <groupId>org.apache.logging.log4j</groupId>
                <artifactId>log4j-1.2-api</artifactId>
                <version>2.17.0</version>
            </dependency>
            <dependency>
                <groupId>org.apache.logging.log4j</groupId>
                <artifactId>log4j-web</artifactId>
                <version>2.17.0</version>
            </dependency>
        </dependencies>
    </dependencyManagement>


    <dependencies>
        <dependency>
            <groupId>ch.qos.logback</groupId>
            <artifactId>logback-classic</artifactId>
            <version>1.1.2</version>
        </dependency>

        <dependency>
            <groupId>org.projectlombok</groupId>
            <artifactId>lombok</artifactId>
            <version>1.18.4</version>
            <!--            <scope>provided</scope>-->
        </dependency>

        <dependency>
            <groupId>run.mone</groupId>
            <artifactId>docean</artifactId>
            <version>1.4-SNAPSHOT</version>
        </dependency>

        <dependency>
            <groupId>run.mone</groupId>
            <artifactId>rpc</artifactId>
            <version>1.7-SNAPSHOT</version>
        </dependency>

        <dependency>
            <groupId>com.google.auto.service</groupId>
            <artifactId>auto-service-annotations</artifactId>
            <version>1.0.1</version>
        </dependency>

        <dependency>
            <groupId>junit</groupId>
            <artifactId>junit</artifactId>
            <version>4.12</version>
            <scope>test</scope>
        </dependency>

    </dependencies>

    <build>
        <plugins>
            <plugin>
                <groupId>org.apache.maven.plugins</groupId>
                <artifactId>maven-compiler-plugin</artifactId>
                <version>3.8.1</version>
                <configuration>
                    <source>8</source>
                    <target>8</target>
                    <annotationProcessorPaths>
                        <path>
                            <groupId>org.projectlombok</groupId>
                            <artifactId>lombok</artifactId>
                            <version>1.18.24</version>
                        </path>
                        <path>
                            <groupId>com.google.auto.service</groupId>
                            <artifactId>auto-service</artifactId>
                            <version>1.0.1</version>
                        </path>
                        <path>
                            <groupId>org.mapstruct</groupId>
                            <artifactId>mapstruct-processor</artifactId>
                            <version>${mapstruct.version}</version>
                        </path>
                    </annotationProcessorPaths>
                </configuration>
            </plugin>
            <plugin>
                <groupId>run.mone</groupId>
                <artifactId>codecheck-maven-plugin</artifactId>
                <version>1.4-SNAPSHOT</version>
                <executions>
                    <execution>
                        <phase>validate</phase>
                        <goals>
                            <goal>pmd</goal>
                        </goals>
                    </execution>
                </executions>
                <configuration>
                    <checkConfigurationFile>false</checkConfigurationFile>
                    <ipWhite>
                        <param>172.17.0.1</param>
                    </ipWhite>
                </configuration>
            </plugin>

<<<<<<< HEAD
            <plugin>
                <groupId>org.codehaus.mojo</groupId>
                <artifactId>license-maven-plugin</artifactId>
                <version>2.0.0</version>
                <executions>
                    <execution>
                        <id>license-check</id>
                        <phase>generate-sources</phase>
                        <goals>
                            <goal>add-third-party</goal>
                        </goals>
                        <configuration>
                            <includeOptional>false</includeOptional>
                            <useMissingFile>false</useMissingFile>
                            <failOnMissing>false</failOnMissing>
                            <licenseMerges>
                                <licenseMerge>Apache License, Version 2.0|The Apache Software License, Version
                                    2.0|ASF 2.0|Apache 2|Apache-2.0|Apache 2.0 License|Apache 2.0|Apache License v2.0|Apache License 2.0|The Apache License, Version 2.0|The Apache Software License, Version 2.0
                                </licenseMerge>
                                <licenseMerge>The MIT License|MIT License</licenseMerge>
                                <licenseMerge>The 3-Clause BSD License|New BSD License|3-Clause BSD
                                    License|BSD|3-Clause BSD License|The New BSD License
                                </licenseMerge>
                            </licenseMerges>
                        </configuration>
                    </execution>
                </executions>
            </plugin>
=======
<!--            <plugin>-->
<!--                <groupId>org.codehaus.mojo</groupId>-->
<!--                <artifactId>license-maven-plugin</artifactId>-->
<!--                <version>2.0.0</version>-->
<!--                <executions>-->
<!--                    <execution>-->
<!--                        <id>license-check</id>-->
<!--                        <phase>generate-sources</phase>-->
<!--                        <goals>-->
<!--                            <goal>add-third-party</goal>-->
<!--                        </goals>-->
<!--                        <configuration>-->
<!--                            <includeOptional>false</includeOptional>-->
<!--                            <useMissingFile>false</useMissingFile>-->
<!--                            <failOnMissing>false</failOnMissing>-->
<!--                            <licenseMerges>-->
<!--                                <licenseMerge>Apache License, Version 2.0|The Apache Software License, Version-->
<!--                                    2.0|ASF 2.0|Apache 2|Apache-2.0|Apache 2.0 License|Apache 2.0|Apache License v2.0|Apache License 2.0|The Apache License, Version 2.0|The Apache Software License, Version 2.0-->
<!--                                </licenseMerge>-->
<!--                                <licenseMerge>The MIT License|MIT License</licenseMerge>-->
<!--                                <licenseMerge>The 3-Clause BSD License|New BSD License|3-Clause BSD-->
<!--                                    License|BSD|3-Clause BSD License|The New BSD License-->
<!--                                </licenseMerge>-->
<!--                            </licenseMerges>-->
<!--                        </configuration>-->
<!--                    </execution>-->
<!--                </executions>-->
<!--            </plugin>-->
>>>>>>> 01c60bd6

<!--            <plugin>-->
<!--                <groupId>com.mycila</groupId>-->
<!--                <artifactId>license-maven-plugin</artifactId>-->
<!--                <version>3.0</version>-->
<!--                <executions>-->
<!--                    <execution>-->
<!--                        <phase>generate-sources</phase>-->
<!--                        <goals>-->
<!--                            <goal>check</goal>-->
<!--                            <goal>remove</goal>-->
<!--                            <goal>format</goal>-->
<!--                        </goals>-->
<!--                    </execution>-->
<!--                </executions>-->
<!--                <configuration>-->
<!--                    <quiet>true</quiet>-->
<!--                    <header>${user.dir}/HEADER</header>-->
<!--                    <excludes>-->
<!--                        <exclude>src/main/java/com/mycila</exclude>-->
<!--                    </excludes>-->
<!--                    <includes>-->
<!--                        <include>src/main/java/com/xiaomi/mone/**</include>-->
<!--                        <include>**/src/test/java/**</include>-->
<!--                    </includes>-->
<!--                    <strictCheck>true</strictCheck>-->
<!--                    <mapping>-->
<!--                        <java>SLASHSTAR_STYLE</java>-->
<!--                    </mapping>-->
<!--                </configuration>-->
<!--            </plugin>-->
        </plugins>


    </build>

    <distributionManagement>
        <snapshotRepository>
            <id>ossrh</id>
            <url>https://s01.oss.sonatype.org/content/repositories/snapshots</url>
        </snapshotRepository>
        <repository>
            <id>ossrh</id>
            <url>https://s01.oss.sonatype.org/service/local/staging/deploy/maven2/</url>
        </repository>
    </distributionManagement>
</project><|MERGE_RESOLUTION|>--- conflicted
+++ resolved
@@ -134,36 +134,6 @@
                 </configuration>
             </plugin>
 
-<<<<<<< HEAD
-            <plugin>
-                <groupId>org.codehaus.mojo</groupId>
-                <artifactId>license-maven-plugin</artifactId>
-                <version>2.0.0</version>
-                <executions>
-                    <execution>
-                        <id>license-check</id>
-                        <phase>generate-sources</phase>
-                        <goals>
-                            <goal>add-third-party</goal>
-                        </goals>
-                        <configuration>
-                            <includeOptional>false</includeOptional>
-                            <useMissingFile>false</useMissingFile>
-                            <failOnMissing>false</failOnMissing>
-                            <licenseMerges>
-                                <licenseMerge>Apache License, Version 2.0|The Apache Software License, Version
-                                    2.0|ASF 2.0|Apache 2|Apache-2.0|Apache 2.0 License|Apache 2.0|Apache License v2.0|Apache License 2.0|The Apache License, Version 2.0|The Apache Software License, Version 2.0
-                                </licenseMerge>
-                                <licenseMerge>The MIT License|MIT License</licenseMerge>
-                                <licenseMerge>The 3-Clause BSD License|New BSD License|3-Clause BSD
-                                    License|BSD|3-Clause BSD License|The New BSD License
-                                </licenseMerge>
-                            </licenseMerges>
-                        </configuration>
-                    </execution>
-                </executions>
-            </plugin>
-=======
 <!--            <plugin>-->
 <!--                <groupId>org.codehaus.mojo</groupId>-->
 <!--                <artifactId>license-maven-plugin</artifactId>-->
@@ -192,7 +162,6 @@
 <!--                    </execution>-->
 <!--                </executions>-->
 <!--            </plugin>-->
->>>>>>> 01c60bd6
 
 <!--            <plugin>-->
 <!--                <groupId>com.mycila</groupId>-->
