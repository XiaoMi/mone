--- conflicted
+++ resolved
@@ -26,10 +26,6 @@
 
     SinkJob getSinkJob(SinkJobConfig sinkJobConfig);
 
-<<<<<<< HEAD
-    SinkJob getSinkJobBackup(SinkJobConfig sinkJobConfig);
-=======
     SinkJob getBackupJob(SinkJobConfig sinkJobConfig);
->>>>>>> de18e050
 
 }