<?xml version="1.0" encoding="UTF-8"?>
<<<<<<< HEAD
<project xsi:schemaLocation="http://maven.apache.org/POM/4.0.0 https://maven.apache.org/xsd/maven-4.0.0.xsd" xmlns="http://maven.apache.org/POM/4.0.0"
    xmlns:xsi="http://www.w3.org/2001/XMLSchema-instance">
  <modelVersion>4.0.0</modelVersion>
  <parent>
    <groupId>run.mone</groupId>
    <artifactId>jcommon</artifactId>
    <version>1.6.0-jdk21-SNAPSHOT</version>
  </parent>
  <artifactId>docker</artifactId>
  <version>1.6-jdk20-SNAPSHOT</version>
  <dependencies>
    <dependency>
      <groupId>com.kohlschutter.junixsocket</groupId>
      <artifactId>junixsocket-common</artifactId>
      <version>2.4.0</version>
    </dependency>
    <dependency>
      <groupId>com.kohlschutter.junixsocket</groupId>
      <artifactId>junixsocket-native-common</artifactId>
      <version>2.4.0</version>
    </dependency>
    <dependency>
      <groupId>com.github.docker-java</groupId>
      <artifactId>docker-java</artifactId>
      <version>3.1.5</version>
      <exclusions>
        <exclusion>
          <artifactId>*</artifactId>
          <groupId>io.netty</groupId>
        </exclusion>
      </exclusions>
    </dependency>
    <dependency>
      <groupId>junit</groupId>
      <artifactId>junit</artifactId>
      <version>4.12</version>
      <scope>test</scope>
    </dependency>
  </dependencies>
=======
<project xmlns="http://maven.apache.org/POM/4.0.0"
         xmlns:xsi="http://www.w3.org/2001/XMLSchema-instance"
         xsi:schemaLocation="http://maven.apache.org/POM/4.0.0 http://maven.apache.org/xsd/maven-4.0.0.xsd">
    <parent>
        <artifactId>jcommon</artifactId>
        <groupId>run.mone</groupId>
        <version>1.4-SNAPSHOT</version>
    </parent>
    <modelVersion>4.0.0</modelVersion>

    <artifactId>docker</artifactId>
    <version>1.7-SNAPSHOT</version>

    <dependencies>

        <!--支持m1芯片-->
        <dependency>
            <groupId>com.kohlschutter.junixsocket</groupId>
            <artifactId>junixsocket-common</artifactId>
            <version>2.4.0</version>
        </dependency>

        <dependency>
            <groupId>com.kohlschutter.junixsocket</groupId>
            <artifactId>junixsocket-native-common</artifactId>
            <version>2.4.0</version>
        </dependency>



        <dependency>
            <groupId>com.github.docker-java</groupId>
            <artifactId>docker-java</artifactId>
            <version>3.1.5</version>
            <exclusions>
                <exclusion>
                    <artifactId>*</artifactId>
                    <groupId>io.netty</groupId>
                </exclusion>
            </exclusions>
        </dependency>


        <dependency>
            <groupId>junit</groupId>
            <artifactId>junit</artifactId>
            <version>4.12</version>
            <scope>test</scope>
        </dependency>



    </dependencies>


>>>>>>> 0c27fa81
</project><|MERGE_RESOLUTION|>--- conflicted
+++ resolved
@@ -1,45 +1,4 @@
 <?xml version="1.0" encoding="UTF-8"?>
-<<<<<<< HEAD
-<project xsi:schemaLocation="http://maven.apache.org/POM/4.0.0 https://maven.apache.org/xsd/maven-4.0.0.xsd" xmlns="http://maven.apache.org/POM/4.0.0"
-    xmlns:xsi="http://www.w3.org/2001/XMLSchema-instance">
-  <modelVersion>4.0.0</modelVersion>
-  <parent>
-    <groupId>run.mone</groupId>
-    <artifactId>jcommon</artifactId>
-    <version>1.6.0-jdk21-SNAPSHOT</version>
-  </parent>
-  <artifactId>docker</artifactId>
-  <version>1.6-jdk20-SNAPSHOT</version>
-  <dependencies>
-    <dependency>
-      <groupId>com.kohlschutter.junixsocket</groupId>
-      <artifactId>junixsocket-common</artifactId>
-      <version>2.4.0</version>
-    </dependency>
-    <dependency>
-      <groupId>com.kohlschutter.junixsocket</groupId>
-      <artifactId>junixsocket-native-common</artifactId>
-      <version>2.4.0</version>
-    </dependency>
-    <dependency>
-      <groupId>com.github.docker-java</groupId>
-      <artifactId>docker-java</artifactId>
-      <version>3.1.5</version>
-      <exclusions>
-        <exclusion>
-          <artifactId>*</artifactId>
-          <groupId>io.netty</groupId>
-        </exclusion>
-      </exclusions>
-    </dependency>
-    <dependency>
-      <groupId>junit</groupId>
-      <artifactId>junit</artifactId>
-      <version>4.12</version>
-      <scope>test</scope>
-    </dependency>
-  </dependencies>
-=======
 <project xmlns="http://maven.apache.org/POM/4.0.0"
          xmlns:xsi="http://www.w3.org/2001/XMLSchema-instance"
          xsi:schemaLocation="http://maven.apache.org/POM/4.0.0 http://maven.apache.org/xsd/maven-4.0.0.xsd">
@@ -95,5 +54,4 @@
     </dependencies>
 
 
->>>>>>> 0c27fa81
 </project>