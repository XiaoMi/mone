package com.xiaomi.data.push.common;

import io.netty.channel.EventLoopGroup;
import io.netty.channel.epoll.*;
import io.netty.channel.kqueue.*;
import io.netty.channel.nio.NioEventLoopGroup;
import io.netty.channel.socket.nio.NioServerSocketChannel;
import io.netty.channel.socket.nio.NioSocketChannel;

/**
 * @author goodjava@qq.com
 * @date 2022/7/18 11:27
 */
public class NetUtils {

<<<<<<< HEAD
    public static final String OS_NAME = System.getProperty("os.name");

    private static boolean isLinuxPlatform = false;

    static {
        if (OS_NAME != null && OS_NAME.toLowerCase().indexOf("linux") >= 0) {
            isLinuxPlatform = true;
        }
    }

    public static EventLoopGroup getEventLoopGroup(boolean remote) {
        if (remote) {
            if(useEpoll()) {
                return new EpollEventLoopGroup();
            } else {
                return new NioEventLoopGroup();
            }
=======
    public static EventLoopGroup getEventLoopGroup(boolean remote) {
        if (remote) {
            return new NioEventLoopGroup();
>>>>>>> 0c27fa81
        }
        if (CommonUtils.isWindows()) {
            return new NioEventLoopGroup();
        }
        return CommonUtils.isMac() ? new KQueueEventLoopGroup() : new EpollEventLoopGroup();
    }

    public static Class getServerChannelClass(boolean mac, boolean remote) {
        if (remote) {
            if (CommonUtils.isMac() && CommonUtils.isArch64()) {
                return NioServerSocketChannel.class;
            }
            if (CommonUtils.isWindows()) {
                return NioServerSocketChannel.class;
            }
            return mac ? KQueueServerSocketChannel.class : EpollServerSocketChannel.class;
        }
        return mac ? KQueueServerDomainSocketChannel.class : EpollServerDomainSocketChannel.class;
    }


    public static Class getClientChannelClass(boolean mac, boolean remote) {
        if (remote) {
            if (CommonUtils.isMac() && CommonUtils.isArch64()) {
                return NioSocketChannel.class;
            }
            if (CommonUtils.isWindows()) {
                return NioSocketChannel.class;
            }
            return mac ? KQueueSocketChannel.class : EpollSocketChannel.class;
        }
        return mac ? KQueueDomainSocketChannel.class : EpollDomainSocketChannel.class;
    }

    public static boolean useEpoll() {
        return isLinuxPlatform() && Epoll.isAvailable();
    }

    public static boolean isLinuxPlatform() {
        return isLinuxPlatform;
    }

}<|MERGE_RESOLUTION|>--- conflicted
+++ resolved
@@ -13,29 +13,9 @@
  */
 public class NetUtils {
 
-<<<<<<< HEAD
-    public static final String OS_NAME = System.getProperty("os.name");
-
-    private static boolean isLinuxPlatform = false;
-
-    static {
-        if (OS_NAME != null && OS_NAME.toLowerCase().indexOf("linux") >= 0) {
-            isLinuxPlatform = true;
-        }
-    }
-
-    public static EventLoopGroup getEventLoopGroup(boolean remote) {
-        if (remote) {
-            if(useEpoll()) {
-                return new EpollEventLoopGroup();
-            } else {
-                return new NioEventLoopGroup();
-            }
-=======
     public static EventLoopGroup getEventLoopGroup(boolean remote) {
         if (remote) {
             return new NioEventLoopGroup();
->>>>>>> 0c27fa81
         }
         if (CommonUtils.isWindows()) {
             return new NioEventLoopGroup();
@@ -70,12 +50,4 @@
         return mac ? KQueueDomainSocketChannel.class : EpollDomainSocketChannel.class;
     }
 
-    public static boolean useEpoll() {
-        return isLinuxPlatform() && Epoll.isAvailable();
-    }
-
-    public static boolean isLinuxPlatform() {
-        return isLinuxPlatform;
-    }
-
 }