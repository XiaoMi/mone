/*
 *  Copyright 2020 Xiaomi
 *
 *    Licensed under the Apache License, Version 2.0 (the "License");
 *    you may not use this file except in compliance with the License.
 *    You may obtain a copy of the License at
 *
 *        http://www.apache.org/licenses/LICENSE-2.0
 *
 *    Unless required by applicable law or agreed to in writing, software
 *    distributed under the License is distributed on an "AS IS" BASIS,
 *    WITHOUT WARRANTIES OR CONDITIONS OF ANY KIND, either express or implied.
 *    See the License for the specific language governing permissions and
 *    limitations under the License.
 */

package com.xiaomi.data.push.uds;

import com.google.common.base.Stopwatch;
import com.xiaomi.data.push.common.*;
import com.xiaomi.data.push.uds.WheelTimer.UdsWheelTimer;
import com.xiaomi.data.push.uds.context.TraceContext;
import com.xiaomi.data.push.uds.context.TraceEvent;
import com.xiaomi.data.push.uds.context.UdsClientContext;
<<<<<<< HEAD
import com.xiaomi.data.push.uds.handler.MessageTypes;
import com.xiaomi.data.push.uds.handler.ClientStreamCallback;
=======
import com.xiaomi.data.push.uds.handler.ClientStreamCallback;
import com.xiaomi.data.push.uds.handler.MessageTypes;
>>>>>>> 0c27fa81
import com.xiaomi.data.push.uds.handler.UdsClientConnetManageHandler;
import com.xiaomi.data.push.uds.handler.UdsClientHandler;
import com.xiaomi.data.push.uds.po.UdsCommand;
import com.xiaomi.data.push.uds.processor.UdsProcessor;
import io.netty.bootstrap.Bootstrap;
import io.netty.channel.*;
import io.netty.channel.unix.DomainSocketAddress;
import io.netty.handler.codec.LengthFieldBasedFrameDecoder;
import io.netty.handler.codec.LengthFieldPrepender;
import io.netty.util.Timeout;
import lombok.Getter;
import lombok.Setter;
import lombok.extern.slf4j.Slf4j;
import run.mone.api.Address;
import run.mone.api.IClient;

import java.net.InetSocketAddress;
import java.util.HashMap;
import java.util.Map;
import java.util.concurrent.*;

/**
 * @author goodjava@qq.com
 * @date 1/3/21
 * <p>
 * 只支持mac和linux
 */
@Slf4j
public class UdsClient implements IClient<UdsCommand> {

    private static UdsWheelTimer wheelTimer = new UdsWheelTimer();

    private ExecutorService pool = Executors.newVirtualThreadPerTaskExecutor();

    @Getter
    private volatile Channel channel;

    private volatile boolean shutdown;

    private final String id;

    private final ConcurrentHashMap<String, Pair<UdsProcessor<UdsCommand, UdsCommand>, ExecutorService>> processorMap = new ConcurrentHashMap<>();

    @Setter
    private boolean remote;

    @Setter
    private String host;

    @Setter
    private int port;

    public static ConcurrentHashMap<Long, HashMap<String, Object>> reqMap = new ConcurrentHashMap<>();

    public UdsClient(String id) {
        log.info("id:{}", id);
        this.id = id;
    }


    private EventLoopGroup getEventLoopGroup() {
        return NetUtils.getEventLoopGroup(this.remote);
    }


    @Override
    public void start(String path) {
        boolean mac = CommonUtils.isMac();
        log.info("start client system is mac:{} host:{} port:{} remote:{}", mac, this.host, this.port, remote);
        EventLoopGroup group = null;
        try {
            group = getEventLoopGroup();
            Bootstrap b = new Bootstrap();
            b.group(group)
                    .option(ChannelOption.SO_BACKLOG, 5000)
                    .option(ChannelOption.SO_RCVBUF, 65535)
                    .channel(NetUtils.getClientChannelClass(mac, this.remote))
                    .handler(new ChannelInitializer<Channel>() {
                        @Override
                        protected void initChannel(Channel ch) throws Exception {
                            ch.pipeline().addLast(new LengthFieldBasedFrameDecoder(Integer.MAX_VALUE, 0, 4, 0, 4));
                            ch.pipeline().addLast(new LengthFieldPrepender(4));
                            ch.pipeline().addLast(new UdsClientConnetManageHandler(true, UdsClient.this, path));
                            ch.pipeline().addLast(new UdsClientHandler(processorMap));
                        }
                    });
            ChannelFuture f = b.connect(remote ? new InetSocketAddress(this.host, this.port) : new DomainSocketAddress(path));
            this.channel = f.channel();
            f.sync();
        } catch (Throwable ex) {
            UdsClientContext.ins().exceptionCaught(ex);
            log.error("start error restart", ex);
            if (null != group) {
                group.shutdownGracefully();
            }
            if (shutdown) {
                return;
            }
            CommonUtils.sleep(2);
            start(path);
        } finally {
            log.info("client close host:{} port:{}", this.host, this.port);
        }
    }


    public void call(Object msg) {
        UdsCommand command = UdsCommand.createRequest();
        command.setObj(msg);
        Send.send(this.channel, command);
    }

<<<<<<< HEAD
=======
    /**
     * 发送OpenAI流式请求
     */
>>>>>>> 0c27fa81
    public void stream(UdsCommand command, ClientStreamCallback callback) {
        Map<String, String> attachments = command.getAttachments();
        // 注册回调
        ((UdsClientHandler) channel.pipeline().last()).getStreamCallbacks()
                .put(attachments.get(MessageTypes.STREAM_ID_KEY), callback);
        // 发送请求
        Send.send(this.channel, command);
    }

<<<<<<< HEAD

=======
>>>>>>> 0c27fa81
    @Override
    public UdsCommand call(UdsCommand req) {
        Stopwatch sw = Stopwatch.createStarted();
        TraceContext context = new TraceContext();
        context.enter();
        long id = req.getId();
        try {
            CompletableFuture<Object> future = new CompletableFuture<>();
            HashMap<String, Object> hashMap = new HashMap<>();
            hashMap.put("future", future);
            hashMap.put("async", req.isAsync());
            hashMap.put("returnType", req.getReturnClass());
            reqMap.put(req.getId(), hashMap);
            Channel channel = this.channel;
            if (null == channel || !channel.isOpen()) {
                log.warn("client channel is close");
                throw new UdsException("client channel is close");
            }
            log.debug("start send,id:{}", id);
            Send.send(channel, req);

            Timeout timeout = wheelTimer.newTimeout(() -> {
                log.warn("check async udsClient time out auto close:{},{}", req.getId(), req.getTimeout());
                HashMap<String, Object> map = reqMap.remove(req.getId());
                if (null != map) {
                    CompletableFuture<Object> f = (CompletableFuture<Object>) map.get("future");
                    if (null != f && !f.isDone()) {
                        future.completeExceptionally(
                                new TimeoutException("Request timeout: " + req.getTimeout())
                        );
                    }
                }
            }, req.getTimeout() + 200);

            // 添加完成时取消定时任务的回调
            future.whenComplete((k, v) -> timeout.cancel());

            //异步还是同步
            if (req.isAsync()) {
                req.setCompletableFuture(future);
                return req;
            }
            return (UdsCommand) future.get(req.getTimeout(), TimeUnit.MILLISECONDS);
        } catch (Throwable ex) {
            log.error("client call:{} error:{}", req.getCmd(), ex.getMessage(), ex);
            throw new UdsException("cal error:" + ex);
        } finally {
            if (!req.isAsync()) {
                reqMap.remove(id);
            }
            context.exit(new TraceEvent("client", sw.elapsed(TimeUnit.MILLISECONDS)));
        }
    }

    @Override
    public ConcurrentHashMap<String, UdsProcessor<UdsCommand, UdsCommand>> getProcessorMap() {
        ConcurrentHashMap<String, UdsProcessor<UdsCommand, UdsCommand>> res = new ConcurrentHashMap<>();
        this.processorMap.forEach((k, v) -> {
            res.put(k, v.getKey());
        });
        return res;
    }

    public void putProcessor(UdsProcessor processor) {
        this.processorMap.put(processor.cmd(), Pair.of(processor, ExecutorServiceUtils.creatThreadPoolHasName(processor.poolSize(), processor.cmd(), this.pool)));
    }

    public void oneWay(UdsCommand req) {
        try {
            req.setOneway(true);
            Channel channel = UdsClientContext.ins().channel.get();
            Send.send(channel, req);
        } catch (Throwable ex) {
            log.error(ex.getMessage());
            throw new UdsException("one way error:" + ex);
        }
    }

    @Override
    public void shutdown() {
        log.info("client shutdown:{}", this.channel);
        this.shutdown = true;
        SafeRun.run(() -> {
            if (null != this.channel && this.channel.isOpen()) {
                log.info("close channel:{}", this.channel);
                this.channel.close();
            }
        });
    }

    @Override
    public Address address() {
        Address address = new Address();
        address.setIp(this.host);
        address.setPort(this.port);
        return address;
    }

    @Override
    public boolean isShutdown() {
        return this.shutdown;
    }
}<|MERGE_RESOLUTION|>--- conflicted
+++ resolved
@@ -22,13 +22,8 @@
 import com.xiaomi.data.push.uds.context.TraceContext;
 import com.xiaomi.data.push.uds.context.TraceEvent;
 import com.xiaomi.data.push.uds.context.UdsClientContext;
-<<<<<<< HEAD
-import com.xiaomi.data.push.uds.handler.MessageTypes;
-import com.xiaomi.data.push.uds.handler.ClientStreamCallback;
-=======
 import com.xiaomi.data.push.uds.handler.ClientStreamCallback;
 import com.xiaomi.data.push.uds.handler.MessageTypes;
->>>>>>> 0c27fa81
 import com.xiaomi.data.push.uds.handler.UdsClientConnetManageHandler;
 import com.xiaomi.data.push.uds.handler.UdsClientHandler;
 import com.xiaomi.data.push.uds.po.UdsCommand;
@@ -38,7 +33,6 @@
 import io.netty.channel.unix.DomainSocketAddress;
 import io.netty.handler.codec.LengthFieldBasedFrameDecoder;
 import io.netty.handler.codec.LengthFieldPrepender;
-import io.netty.util.Timeout;
 import lombok.Getter;
 import lombok.Setter;
 import lombok.extern.slf4j.Slf4j;
@@ -49,6 +43,7 @@
 import java.util.HashMap;
 import java.util.Map;
 import java.util.concurrent.*;
+import java.util.concurrent.atomic.AtomicInteger;
 
 /**
  * @author goodjava@qq.com
@@ -61,7 +56,17 @@
 
     private static UdsWheelTimer wheelTimer = new UdsWheelTimer();
 
-    private ExecutorService pool = Executors.newVirtualThreadPerTaskExecutor();
+    private ExecutorService pool = new ThreadPoolExecutor(200, 200, 0L, TimeUnit.MILLISECONDS, new ArrayBlockingQueue<>(100),
+            new ThreadFactory() {
+                private final AtomicInteger id = new AtomicInteger(0);
+
+                public Thread newThread(Runnable r) {
+                    String threadName = "udsClient" + this.id.getAndIncrement();
+                    Thread thread = new Thread(r, threadName);
+                    thread.setDaemon(true);
+                    return thread;
+                }
+            });
 
     @Getter
     private volatile Channel channel;
@@ -120,7 +125,7 @@
             f.sync();
         } catch (Throwable ex) {
             UdsClientContext.ins().exceptionCaught(ex);
-            log.error("start error restart", ex);
+            log.error("start error:{} restart", ex.getMessage());
             if (null != group) {
                 group.shutdownGracefully();
             }
@@ -141,12 +146,9 @@
         Send.send(this.channel, command);
     }
 
-<<<<<<< HEAD
-=======
     /**
      * 发送OpenAI流式请求
      */
->>>>>>> 0c27fa81
     public void stream(UdsCommand command, ClientStreamCallback callback) {
         Map<String, String> attachments = command.getAttachments();
         // 注册回调
@@ -156,10 +158,6 @@
         Send.send(this.channel, command);
     }
 
-<<<<<<< HEAD
-
-=======
->>>>>>> 0c27fa81
     @Override
     public UdsCommand call(UdsCommand req) {
         Stopwatch sw = Stopwatch.createStarted();
@@ -168,11 +166,11 @@
         long id = req.getId();
         try {
             CompletableFuture<Object> future = new CompletableFuture<>();
-            HashMap<String, Object> hashMap = new HashMap<>();
+            HashMap<String,Object> hashMap = new HashMap<>();
             hashMap.put("future", future);
             hashMap.put("async", req.isAsync());
             hashMap.put("returnType", req.getReturnClass());
-            reqMap.put(req.getId(), hashMap);
+            reqMap.put(req.getId(),hashMap);
             Channel channel = this.channel;
             if (null == channel || !channel.isOpen()) {
                 log.warn("client channel is close");
@@ -180,26 +178,13 @@
             }
             log.debug("start send,id:{}", id);
             Send.send(channel, req);
-
-            Timeout timeout = wheelTimer.newTimeout(() -> {
-                log.warn("check async udsClient time out auto close:{},{}", req.getId(), req.getTimeout());
-                HashMap<String, Object> map = reqMap.remove(req.getId());
-                if (null != map) {
-                    CompletableFuture<Object> f = (CompletableFuture<Object>) map.get("future");
-                    if (null != f && !f.isDone()) {
-                        future.completeExceptionally(
-                                new TimeoutException("Request timeout: " + req.getTimeout())
-                        );
-                    }
-                }
-            }, req.getTimeout() + 200);
-
-            // 添加完成时取消定时任务的回调
-            future.whenComplete((k, v) -> timeout.cancel());
-
             //异步还是同步
             if (req.isAsync()) {
                 req.setCompletableFuture(future);
+                wheelTimer.newTimeout(() -> {
+                    log.warn("check async udsClient time out auto close:{},{}", req.getId(), req.getTimeout());
+                    reqMap.remove(req.getId());
+                }, req.getTimeout()+350);
                 return req;
             }
             return (UdsCommand) future.get(req.getTimeout(), TimeUnit.MILLISECONDS);
