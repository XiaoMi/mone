<?xml version="1.0" encoding="UTF-8"?>
<!--
  ~  Copyright 2020 Xiaomi
  ~
  ~    Licensed under the Apache License, Version 2.0 (the "License");
  ~    you may not use this file except in compliance with the License.
  ~    You may obtain a copy of the License at
  ~
  ~        http://www.apache.org/licenses/LICENSE-2.0
  ~
  ~    Unless required by applicable law or agreed to in writing, software
  ~    distributed under the License is distributed on an "AS IS" BASIS,
  ~    WITHOUT WARRANTIES OR CONDITIONS OF ANY KIND, either express or implied.
  ~    See the License for the specific language governing permissions and
  ~    limitations under the License.
  -->

<project xmlns="http://maven.apache.org/POM/4.0.0"
         xmlns:xsi="http://www.w3.org/2001/XMLSchema-instance"
         xsi:schemaLocation="http://maven.apache.org/POM/4.0.0 http://maven.apache.org/xsd/maven-4.0.0.xsd">
    <parent>
        <artifactId>jcommon</artifactId>
        <groupId>run.mone</groupId>
        <version>1.4-SNAPSHOT</version>
    </parent>
    <modelVersion>4.0.0</modelVersion>

    <artifactId>rcurve</artifactId>
<<<<<<< HEAD
=======
    <version>1.4.2-SNAPSHOT</version>
>>>>>>> 7f953c68

    <dependencies>

        <dependency>
            <groupId>io.protostuff</groupId>
            <artifactId>protostuff-core</artifactId>
            <version>1.8.0</version>
        </dependency>

        <dependency>
            <groupId>run.mone</groupId>
            <artifactId>api</artifactId>
            <version>1.4-SNAPSHOT</version>
        </dependency>

        <dependency>
            <groupId>run.mone</groupId>
            <artifactId>rpc-codes</artifactId>
            <version>1.4-SNAPSHOT</version>
        </dependency>

        <dependency>
            <groupId>run.mone</groupId>
            <artifactId>easy</artifactId>
            <version>1.4-SNAPSHOT</version>
        </dependency>

        <dependency>
            <groupId>io.netty</groupId>
            <artifactId>netty-all</artifactId>
            <version>4.1.48.Final</version>
        </dependency>

        <dependency>
            <groupId>ch.qos.logback</groupId>
            <artifactId>logback-classic</artifactId>
            <version>1.1.2</version>
            <scope>provided</scope>
        </dependency>

        <dependency>
            <groupId>ch.qos.logback</groupId>
            <artifactId>logback-core</artifactId>
            <version>1.1.2</version>
            <scope>provided</scope>
        </dependency>



    </dependencies>


</project><|MERGE_RESOLUTION|>--- conflicted
+++ resolved
@@ -26,10 +26,7 @@
     <modelVersion>4.0.0</modelVersion>
 
     <artifactId>rcurve</artifactId>
-<<<<<<< HEAD
-=======
     <version>1.4.2-SNAPSHOT</version>
->>>>>>> 7f953c68
 
     <dependencies>
 
