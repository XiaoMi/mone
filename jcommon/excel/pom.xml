<?xml version="1.0" encoding="UTF-8"?>
<<<<<<< HEAD
<project xsi:schemaLocation="http://maven.apache.org/POM/4.0.0 https://maven.apache.org/xsd/maven-4.0.0.xsd" xmlns="http://maven.apache.org/POM/4.0.0"
    xmlns:xsi="http://www.w3.org/2001/XMLSchema-instance">
  <modelVersion>4.0.0</modelVersion>
  <parent>
    <groupId>run.mone</groupId>
    <artifactId>jcommon</artifactId>
    <version>1.6.0-jdk21-SNAPSHOT</version>
  </parent>
  <artifactId>excel</artifactId>
  <version>1.5.1-jdk21</version>
  <properties>
    <maven.compiler.source>21</maven.compiler.source>
    <maven.compiler.target>21</maven.compiler.target>
  </properties>
  <dependencies>
    <dependency>
      <groupId>org.apache.poi</groupId>
      <artifactId>poi</artifactId>
      <version>5.4.0</version>
    </dependency>
=======
<project xmlns="http://maven.apache.org/POM/4.0.0"
         xmlns:xsi="http://www.w3.org/2001/XMLSchema-instance"
         xsi:schemaLocation="http://maven.apache.org/POM/4.0.0 http://maven.apache.org/xsd/maven-4.0.0.xsd">
    <parent>
        <artifactId>jcommon</artifactId>
        <groupId>run.mone</groupId>
        <version>1.4-SNAPSHOT</version>
    </parent>
    <modelVersion>4.0.0</modelVersion>

    <artifactId>excel</artifactId>

    <properties>
        <maven.compiler.source>8</maven.compiler.source>
        <maven.compiler.target>8</maven.compiler.target>
    </properties>

    <dependencies>
        <dependency>
            <groupId>org.apache.poi</groupId>
            <artifactId>poi</artifactId>
            <version>3.14</version>
        </dependency>
        <dependency>
            <groupId>org.apache.poi</groupId>
            <artifactId>poi-ooxml</artifactId>
            <version>3.14</version>
        </dependency>
        <dependency>
            <groupId>org.apache.poi</groupId>
            <artifactId>poi-contrib</artifactId>
            <version>3.6</version>
        </dependency>
        <dependency>
            <groupId>org.apache.poi</groupId>
            <artifactId>poi-ooxml-schemas</artifactId>
            <version>3.17</version>
        </dependency>
        <dependency>
            <groupId>org.apache.poi</groupId>
            <artifactId>poi-scratchpad</artifactId>
            <version>3.17</version>
        </dependency>
        <dependency>
            <groupId>org.apache.commons</groupId>
            <artifactId>commons-csv</artifactId>
            <version>1.8</version>
        </dependency>

    </dependencies>
>>>>>>> 0c27fa81

  </dependencies>
</project><|MERGE_RESOLUTION|>--- conflicted
+++ resolved
@@ -1,26 +1,4 @@
 <?xml version="1.0" encoding="UTF-8"?>
-<<<<<<< HEAD
-<project xsi:schemaLocation="http://maven.apache.org/POM/4.0.0 https://maven.apache.org/xsd/maven-4.0.0.xsd" xmlns="http://maven.apache.org/POM/4.0.0"
-    xmlns:xsi="http://www.w3.org/2001/XMLSchema-instance">
-  <modelVersion>4.0.0</modelVersion>
-  <parent>
-    <groupId>run.mone</groupId>
-    <artifactId>jcommon</artifactId>
-    <version>1.6.0-jdk21-SNAPSHOT</version>
-  </parent>
-  <artifactId>excel</artifactId>
-  <version>1.5.1-jdk21</version>
-  <properties>
-    <maven.compiler.source>21</maven.compiler.source>
-    <maven.compiler.target>21</maven.compiler.target>
-  </properties>
-  <dependencies>
-    <dependency>
-      <groupId>org.apache.poi</groupId>
-      <artifactId>poi</artifactId>
-      <version>5.4.0</version>
-    </dependency>
-=======
 <project xmlns="http://maven.apache.org/POM/4.0.0"
          xmlns:xsi="http://www.w3.org/2001/XMLSchema-instance"
          xsi:schemaLocation="http://maven.apache.org/POM/4.0.0 http://maven.apache.org/xsd/maven-4.0.0.xsd">
@@ -71,7 +49,5 @@
         </dependency>
 
     </dependencies>
->>>>>>> 0c27fa81
 
-  </dependencies>
 </project>