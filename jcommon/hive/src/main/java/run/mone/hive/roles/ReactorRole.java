package run.mone.hive.roles;

import com.google.api.client.util.Lists;
import com.google.common.collect.ImmutableMap;
import com.google.gson.JsonObject;
import com.google.gson.JsonParser;
import lombok.Data;
import lombok.EqualsAndHashCode;
import lombok.SneakyThrows;
import lombok.extern.slf4j.Slf4j;
import org.apache.commons.lang3.StringUtils;
import reactor.core.publisher.FluxSink;
import run.mone.hive.Environment;
import run.mone.hive.bo.HealthInfo;
import run.mone.hive.bo.RegInfo;
import run.mone.hive.common.*;
import run.mone.hive.configs.Const;
import run.mone.hive.configs.LLMConfig;
import run.mone.hive.checkpoint.FileCheckpointManager;
import run.mone.hive.context.ConversationContextManager;
import run.mone.hive.llm.LLM;
import run.mone.hive.llm.LLM.LLMCompoundMsg;
import run.mone.hive.llm.LLMProvider;
import run.mone.hive.mcp.client.MonerMcpClient;
import run.mone.hive.mcp.client.MonerMcpInterceptor;
import run.mone.hive.mcp.function.McpFunction;
import run.mone.hive.mcp.hub.McpHub;
import run.mone.hive.mcp.service.IntentClassificationService;
import run.mone.hive.mcp.spec.McpSchema;
import run.mone.hive.prompt.MonerSystemPrompt;
import run.mone.hive.roles.tool.ITool;
import run.mone.hive.roles.tool.TavilySearchTool;
import run.mone.hive.roles.tool.interceptor.PathResolutionInterceptor;
import run.mone.hive.roles.tool.interceptor.ToolInterceptor;
import run.mone.hive.schema.ActionContext;
import run.mone.hive.schema.Message;
import run.mone.hive.schema.RoleContext;
import run.mone.hive.task.*;
import run.mone.hive.utils.NetUtils;

import java.util.*;
import java.util.concurrent.*;
import java.util.concurrent.atomic.AtomicBoolean;
import java.util.concurrent.atomic.AtomicInteger;
import java.util.function.Consumer;
import java.util.stream.Collectors;

import static run.mone.hive.common.Constants.TOKEN_USAGE_LABEL_END;
import static run.mone.hive.common.Constants.TOKEN_USAGE_LABEL_START;

/**
 * @author wangyingjie
 * @author goodjava@qq.com
 * 会自己决策和行动的Role(Agent)
 */
@EqualsAndHashCode(callSuper = true)
@Slf4j
@Data
public class ReactorRole extends Role {

    private String customInstructions = "";

    //ReactorRole or Role
    private String type = "ReactorRole";

    private List<ITool> tools = new ArrayList<>();

    //内部工具
    private Map<String, ITool> toolMap = new HashMap<>();

    //mcp工具
    private List<McpSchema.Tool> mcpTools = new ArrayList<>();

    private Map<String, McpSchema.Tool> mcpToolMap = new HashMap<>();

    private Consumer<ReactorRole> scheduledTaskHandler;

    private ScheduledExecutorService scheduler;


    private String owner;

    private String clientId;

    private MonerMcpInterceptor mcpInterceptor = new MonerMcpInterceptor();

    private String version;

    private String group;

    private int grpcPort;

    private List<McpFunction> functionList;

    private int defaultIdlePollCount = 3;

    private Date lastReceiveMsgTime;

    //用于流式返回用户信息的
    private FluxSink fluxSink;

    private ActionContext ac;

    private AtomicInteger maxAssistantNum = new AtomicInteger();

    private int MAX_ASSISTANT_NUM = Integer.MAX_VALUE;

    // 中断标志 - 用于强制停止Role的执行
    private AtomicBoolean interrupted = new AtomicBoolean(false);

    private McpHub mcpHub;

    private FocusChainManager focusChainManager;

    /**
     * -- GETTER --
     *  获取当前工作区路径
     *
     * @return 工作区根目录路径
     */
    //工作区根目录路径，用于路径解析
    private String workspacePath = System.getProperty("user.dir");

    // 上下文管理器 - 负责prompt压缩
    private ConversationContextManager contextManager;

    // 任务状态 - 用于上下文压缩
    private TaskState taskState;


    // 意图分类服务
    private IntentClassificationService classificationService;

    // 文件检查点管理器
    private FileCheckpointManager fileCheckpointManager;

    public void addTool(ITool tool) {
        this.tools.add(tool);
        this.toolMap.put(tool.getName(), tool);
    }

    public void addMcpTool(McpSchema.Tool tool) {
        this.mcpTools.add(tool);
        this.mcpToolMap.put(tool.name(), tool);
    }

    private String userPrompt = """
            ===========
            History:(之前的记录)
            ${history}
            
            ${rag_info}
            
            ${web_query_info}
            
            ===========
            Latest Questions(最后的步骤):
            ${question}
            
            """ + "\n" +
            MonerSystemPrompt.TOOL_USE_INFO + "\n" +
            "请选择你要使用的Tool:\n";


    public void reg(RegInfo info) {
        log.info("reg info:{}", info);
    }

    public void unreg(RegInfo regInfo) {
        log.info("unreg info:{}", regInfo);
    }

    public void health(HealthInfo healthInfo) {
        log.info("health:{}", healthInfo);
    }

    public ReactorRole(String name, CountDownLatch countDownLatch, LLM llm) {
        this(name, "", "", "", "", "", 0, llm, Lists.newArrayList(), Lists.newArrayList());
        // 初始化意图分类服务
        this.classificationService = new IntentClassificationService();
    }


    @SneakyThrows
    public ReactorRole(String name, String group, String version, String profile, String goal, String constraints, Integer port, LLM llm, List<ITool> tools, List<McpSchema.Tool> mcpTools, String ip) {
        super(name);
        this.group = group;
        this.version = version;
        this.profile = profile;
        this.goal = goal;
        this.constraints = constraints;
        this.grpcPort = port;
        //内部工具
        tools.forEach(this::addTool);
        //mcp工具
        mcpTools.forEach(this::addMcpTool);

        this.setEnvironment(new Environment());
        this.rc.setReactMode(RoleContext.ReactMode.REACT);
        this.llm = llm;
        this.scheduledTaskHandler = message -> {
            log.debug("Processing scheduled message: {}", this.getName());
            //添加退出逻辑
            if (null != this.lastReceiveMsgTime) {
                Date currentDate = new Date();
                long timeDifference = currentDate.getTime() - this.lastReceiveMsgTime.getTime();
                if (timeDifference >= TimeUnit.SECONDS.toMillis(120)) {
                    //发出退出指令
                    this.putMessage(Message.builder().data(Const.ROLE_EXIT).build());
                }
            }
        };

        // Initialize scheduler with a single thread
        this.scheduler = Executors.newSingleThreadScheduledExecutor();

        //注册到agent注册中心
        reg(RegInfo.builder().name(this.name).group(this.group).version(this.version).profile(profile).goal(goal).constraints(constraints).ip(ip).port(grpcPort).toolMap(this.toolMap).mcpToolMap(this.mcpToolMap).build());

        // Schedule task to run every 20 seconds
        this.scheduler.scheduleAtFixedRate(() -> {
            Safe.run(() -> {
                if (scheduledTaskHandler != null && this.state.get().equals(RoleState.observe)) {
                    scheduledTaskHandler.accept(this);
                }
                health(HealthInfo.builder().name(this.name).group(this.group).version(this.version).ip(ip).port(grpcPort).build());
                log.debug("Scheduled executed at: {} roleName:{} state:{}  lastReceiveMsgTime:{}", System.currentTimeMillis(), this.getName(), state.get(), lastReceiveMsgTime);
            });
        }, 0, 10, TimeUnit.SECONDS);

        this.taskState = new TaskState();
        FocusChainSettings focusChainSettings = new FocusChainSettings();
        focusChainSettings.setEnabled(true);
        LLMTaskProcessor llmTaskProcessor = new LLMTaskProcessorImpl(this.llm);
        focusChainManager = new FocusChainManager(UUID.randomUUID().toString(), this.taskState, Mode.ACT, "/tmp", focusChainSettings, llmTaskProcessor);

        // 初始化上下文管理器
        this.contextManager = new ConversationContextManager(this.llm);
        // 配置压缩参数
        this.contextManager.setEnableAiCompression(true);
        this.contextManager.setEnableRuleBasedOptimization(true);
        this.contextManager.setMaxMessagesBeforeCompression(15); // 15条消息后开始压缩

        // 初始化意图分类服务
        this.classificationService = new IntentClassificationService();

        try {
            this.fileCheckpointManager = new FileCheckpointManager(this.workspacePath);
        } catch (Exception e) {
            log.error("Failed to initialize FileCheckpointManager", e);
            // 如果检查点管理器初始化失败，可能需要抛出异常或禁用相关功能
        }

    }

    public ReactorRole(String name, String group, String version, String profile, String goal, String constraints, Integer port, LLM llm, List<ITool> tools, List<McpSchema.Tool> mcpTools) {
        this(name, group, version, profile, goal, constraints, port, llm, tools, mcpTools, NetUtils.getLocalHost());
    }

    @Override
    protected void beforeReact(ActionContext ac) {
        this.ac = ac;
    }

    //think -> observe -> act
    @Override
    protected int think() {
        log.info("{} run think", this.name);
        this.state.set(RoleState.think);

        if (this.roleMeta.getThinkFunc() != null) {
            return this.roleMeta.getThinkFunc().apply("");
        }

        //TODO 后边改成组合模式,这么写有点怪
        if (this.type.equals("Role")) {
            return super.think();
        }

        int value = observe();

        if (value == 2) {
            if (null != this.fluxSink) {
                fluxSink.complete();
            }
        }

        return value;
    }

    @Override
    public boolean isBlockingMessageRetrieval() {
        return true;
    }

    @Override
    protected void postReact(ActionContext ac) {
        log.info("role:{} exit", this.name);
        this.unreg(RegInfo.builder().name(this.name).group(this.group).ip(NetUtils.getLocalHost()).port(grpcPort).version(this.version).build());
    }


    @SneakyThrows
    @Override
    protected int observe() {
        log.info("{} run observe", this.name);

        this.state.set(RoleState.observe);

        if (this.roleMeta.getObserveFunc() != null) {
            return this.roleMeta.getObserveFunc().apply("");
        }

        if (type.equals("Role")) {
            Message lastMsg = this.rc.getMemory().getLastMessage();
            if (null != lastMsg && lastMsg.getData().equals(Const.ROLE_EXIT)) {
                this.state.set(RoleState.exit);

                if (null != lastMsg.getSink()) {
                    log.info("type Role sink complete");
                    lastMsg.getSink().complete();
                }
            }

            if (null != fluxSink) {
                fluxSink.complete();
            }

            int result = super.observe();
            Message msg = this.rc.news.take();
            ac.setMsg(msg);
            lastReceiveMsgTime = new Date();
            log.info("type Role receive message:{}", msg);

            return result;
        }

        //等待消息
        Message msg = this.rc.news.take();
        lastReceiveMsgTime = new Date();
        log.info("receive message:{}", msg);

        // 在收到消息后再次检查中断状态
        if (this.interrupted.get()) {
            log.info("Role '{}' 在处理消息前被中断", this.name);
            return 2;
        }

        //机器人回答太多轮了
        if (this.maxAssistantNum.get() > MAX_ASSISTANT_NUM) {
            this.maxAssistantNum.set(0);
            return 2;
        }


        ac.setMsg(msg);

        // 收到特殊指令直接退出
        if (null != msg.getData() && msg.getData().equals(Const.ROLE_EXIT)) {
            log.info(Const.ROLE_EXIT);
            this.state.set(RoleState.exit);
            Safe.run(() -> {
                log.info("close mcp");
                if (null != this.getMcpHub()) {
                    this.getMcpHub().dispose();
                }
            });
            shutdownScheduler();
            return -2;
        }

        //清空历史记录(不会退出)
        if (null != msg.getData() && msg.getData().equals(Const.CLEAR_HISTORY)) {
            this.rc.getMemory().clear();
            return -1;
        }

        //刷新配置(不会退出)
        if (null != msg.getData() && msg.getData().equals(Const.REFRESH_CONFIG)) {
            log.info("ReactorRole {} 收到配置刷新通知", this.name);
            // 完成当前流式输出
            if (null != msg.getSink()) {
                msg.getSink().complete();
            }
            return -1;
        }

        //放到记忆中
        this.putMemory(msg);

        // 为用户消息创建文件检查点
        Safe.run(() -> {
            if (fileCheckpointManager != null) {
                fileCheckpointManager.createCheckpoint(msg.getId());
            }
        });

        // 处理上下文压缩
        processContextCompression(msg);


        //用户可以扩展退出策略
        int v = this.roleMeta.getCheckFinishFunc().apply(msg);
        if (v < 0) {
            if (null != msg.getSink()) {
                msg.getSink().complete();
            }
            return v;
        }

        String lastTool = ac.getLastTool();
        if (lastTool == null) {
            return 1;
        }

        int attemptCompletion = 1;
        ITool tool = toolMap.get(lastTool);
        if (null != tool && tool.completed()) {
            //本质上这轮task结束了
            attemptCompletion = 2;
        }
        return attemptCompletion;
    }

    @Override
    public Message processMessage(Message message) {
        if (type.equals("Role")) {
            message.setSink(this.ac.getSink());
        }

        return message;
    }

    private void shutdownScheduler() {
        Safe.run(() -> {
            // Shutdown the scheduler when exiting
            if (scheduler != null && !scheduler.isShutdown()) {
                scheduler.shutdown();
                try {
                    if (!scheduler.awaitTermination(5, TimeUnit.SECONDS)) {
                        scheduler.shutdownNow();
                    }
                } catch (InterruptedException e) {
                    scheduler.shutdownNow();
                    Thread.currentThread().interrupt();
                }
            }
        });
    }

    @SneakyThrows
    @Override
    protected CompletableFuture<Message> act(ActionContext context) {
        log.info("{} run act", this.name);

        // 检查中断状态
        if (this.interrupted.get()) {
            log.info("Role '{}' 在act阶段被中断", this.name);
            return CompletableFuture.completedFuture(Message.builder().build());
        }

        this.state.set(RoleState.act);

        Message msg = this.ac.getMsg();

        //控制下,ai最多回答几轮
        if (!"user".equals(msg.getRole())) {
            this.maxAssistantNum.incrementAndGet();
        } else {
            this.maxAssistantNum.set(0);
        }

        FluxSink sink = getFluxSink(msg);
        this.fluxSink = sink;
        context.setSink(sink);

        //允许使用用户自己定义的执行逻辑
        if (null != roleMeta.getActFunc()) {
            return roleMeta.getActFunc().apply(context);
        }

        if (type.equals("Role")) {
            sink.next("执行任务\n");
            try {
                return super.act(context);
            } catch (Throwable ex) {
                log.error(ex.getMessage(), ex);
                this.fluxSink.next(ex.getMessage());
                return CompletableFuture.completedFuture(Message.builder().build());
            }
        }

        try {
            // 检查是否是压缩命令
            if (isCompressionCommand(msg)) {
                handleCompressionCommand(msg, sink);
                return CompletableFuture.completedFuture(Message.builder().build());
            }

            String history = this.getRc().getMemory().getStorage().stream().map(it -> it.getRole() + ":\n" + it.getContent()).collect(Collectors.joining("\n"));
            String userPrompt = buildUserPrompt(msg, history, sink);
            log.info("userPrompt:{}", userPrompt);

            LLMCompoundMsg compoundMsg = LLM.getLlmCompoundMsg(userPrompt, msg);

            //添加任务进度
            String focusChainChecklist = "";
            if (focusChainManager.shouldIncludeFocusChainInstructions()) {
                focusChainChecklist = focusChainManager.getTaskState().getCurrentFocusChainChecklist();
                if (StringUtils.isNotEmpty(focusChainChecklist)) {
                    compoundMsg.setContent(compoundMsg.getContent() + "\ncheck list:\n" + focusChainChecklist + "\n");
                }
            }

            AtomicBoolean hasError = new AtomicBoolean(false);

            //获取系统提示词
            String systemPrompt = buildSystemPrompt();

            // 在调用LLM前检查中断状态
            if (this.interrupted.get()) {
                log.info("Role '{}' 在调用LLM前被中断", this.name);
                sink.next("⚠️ 执行已被中断\n");
                sink.complete();
                return CompletableFuture.completedFuture(Message.builder().build());
            }

            //调用大模型(选用合适的工具)
            focusChainManager.getTaskState().setApiRequestCount(focusChainManager.getTaskState().getApiRequestCount() + 1);
            String toolRes = callLLM(systemPrompt, compoundMsg, sink, hasError);
            log.info("call llm res:\n{} \nhasError:\n{}", toolRes, hasError.get());
            if (hasError.get()) {
                return CompletableFuture.completedFuture(Message.builder().build());
            }

            // 解析工具调用(有可能是tool也可能是mcp)
            List<ToolDataInfo> tools = new MultiXmlParser().parse(toolRes);
            if (tools.isEmpty()) {
                sink.next("当前已无更多Tool可执行\n");
                sink.complete();
                return CompletableFuture.completedFuture(Message.builder().build());
            }

            //直接使用最后一个工具(每次只会返回一个)
            ToolDataInfo it = tools.get(tools.size() - 1);

            //带回来的任务进度
            if (it.getKeyValuePairs().containsKey("task_progress")) {
                String taskProgress = it.getKeyValuePairs().get("task_progress");
                focusChainManager.updateFCListFromToolResponse(taskProgress);
            }


            String name = it.getTag();

            log.info("use tool:{}", name);

            this.ac.setLastTool(name);

            // 在执行工具前检查中断状态
            if (this.interrupted.get()) {
                log.info("Role '{}' 在执行工具前被中断", this.name);
                sink.next("⚠️ 执行已被中断\n");
                sink.complete();
                return CompletableFuture.completedFuture(Message.builder().build());
            }

            if (this.toolMap.containsKey(name)) {//执行内部tool
                callTool(name, it, toolRes, sink, buildToolExtraParam(msg));
            } else if (name.equals("use_mcp_tool")) {//执行mcp
                callMcp(it, sink);
            } else {
                String _msg = "发现不支持工具:" + name + ",请继续";
                sink.next(_msg);
                log.warn("不支持的工具 tool:{}", _msg);
                this.putMessage(Message.builder().role(RoleType.assistant.name()).data(_msg).content(_msg).sink(sink).build());
            }
        } catch (Exception e) {
            sink.error(e);
            log.error("ReactorRole act error:" + e.getMessage(), e);
        }
        return CompletableFuture.completedFuture(Message.builder().build());
    }


    private Map<String, String> buildToolExtraParam(Message msg) {
        Map<String, String> extraParam = new HashMap<>();
        if (StringUtils.isNotEmpty(msg.getVoiceBase64())) {
            extraParam.put("voiceBase64", msg.getVoiceBase64());
        }
        return extraParam;
    }

    private void callMcp(ToolDataInfo it, FluxSink sink) {
        String toolName = it.getKeyValuePairs().get("tool_name");
        it.setRole(this);

        // 提前创建Message以获得ID
        Message assistantMessage = Message.builder().role(RoleType.assistant.name()).sink(sink).build();

        // 为工具消息创建文件检查点
        Safe.run(() -> {
            if (fileCheckpointManager != null) {
                fileCheckpointManager.createCheckpoint(assistantMessage.getId());
            }
        });

        // 执行mcpCall，但不让它直接写sink，以便我们控制输出
        McpResult result = MonerMcpClient.mcpCall(this, it, Const.DEFAULT, this.mcpInterceptor, null, (name) -> this.functionList.stream().filter(f -> f.getName().equals(name)).findAny().orElse(null));

        McpSchema.Content content = result.getContent();
        String contentForLlm;
        String contentForUser = "";

        if (content instanceof McpSchema.TextContent textContent) {
            contentForUser = textContent.text();
            contentForLlm = "调用Tool:" + toolName + "\n结果:\n" + contentForUser;
        } else if (content instanceof McpSchema.ImageContent imageContent) {
            contentForUser = "[图片]";
            contentForLlm = "图片占位符" + "\n";
            assistantMessage.setImages(List.of(imageContent.data()));
        } else {
            contentForUser = "执行完成";
            contentForLlm = "调用Tool:" + toolName + " 完成";
        }

        // 发送给前端
        if (StringUtils.isNotEmpty(contentForUser)) {
            sendToSink(contentForUser, assistantMessage, true);
        }

        // 存档
        assistantMessage.setData(contentForLlm);
        assistantMessage.setContent(contentForLlm);
        this.putMessage(assistantMessage);
    }

    private void callTool(String name, ToolDataInfo it, String res, FluxSink sink, Map<String, String> extraParam) {
        ITool tool = this.toolMap.get(name);

        // 提前创建Message以获得ID
        Message assistantMessage = Message.builder().role(RoleType.assistant.name()).sink(sink).build();

        // 为工具消息创建文件检查点
        Safe.run(() -> {
            if (fileCheckpointManager != null) {
                fileCheckpointManager.createCheckpoint(assistantMessage.getId());
            }
        });

        String contentForLlm;

        if (tool.needExecute()) {
            Map<String, String> map = it.getKeyValuePairs();
            JsonObject params = GsonUtils.gson.toJsonTree(map).getAsJsonObject();

            // 在工具执行前进行路径解析，将相对路径转换为绝对路径
            PathResolutionInterceptor.resolvePathParameters(name, params, extraParam, this.workspacePath);

            ToolInterceptor.before(name, params, extraParam);
            JsonObject toolRes = this.toolMap.get(name).execute(this, params);

            String contentForUser;
            if (toolRes.has("toolMsgType")) {
                // 说明需要调用方做特殊处理
                contentForLlm = "执行 tool:" + res + " \n 执行工具结果:\n" + toolRes.get("toolMsgType").getAsString() + "占位符；请继续";
                contentForUser = toolRes.toString();
            } else {
                contentForLlm = "执行 tool:" + res + " \n 执行工具结果:\n" + toolRes;
                contentForUser = tool.formatResult(toolRes);
            }

            if (tool.show()) {
                sendToSink(contentForUser, assistantMessage, true);
            }

        } else {
            contentForLlm = res;
        }

        assistantMessage.setData(contentForLlm);
        assistantMessage.setContent(contentForLlm);

        if (tool.completed()) {
            if (null != sink) {
                sink.complete();
            }
        }
        this.putMessage(assistantMessage);
    }

    private void sendToSink(String content, Message contextMessage, boolean addId) {
        if (this.fluxSink != null) {
            // 先发送内容
            if (StringUtils.isNotEmpty(content)) {
                this.fluxSink.next(content);
            }
            // 如果需要，再单独发送ID
            if (addId && contextMessage != null) {
                this.fluxSink.next("<hive-msg-id>" + contextMessage.getId() + "</hive-msg-id>");
            }
        }
    }

    private String callLLM(String systemPrompt, LLMCompoundMsg compoundMsg, FluxSink sink, AtomicBoolean hasError) {
        StringBuilder sb = new StringBuilder();
        String llmProvider = this.getRoleConfig().getOrDefault("llm", "");
        LLM curLLM = getLlm(llmProvider);

        // 添加重试机制，同时支持中断功能
        int maxRetries = 3;
        int retryCount = 0;
        boolean success = false;

        while (!success && retryCount < maxRetries) {
            // 在重试前检查中断状态
            if (this.interrupted.get()) {
                log.info("Role '{}' 在LLM调用重试过程中被中断", this.name);
                hasError.set(true);
                sendToSink("⚠️ 执行已被中断\n", null, false);
                Optional.ofNullable(sink).ifPresent(FluxSink::complete);
                break;
            }

            try {
                if (retryCount > 0) {
                    log.info("LLM调用重试第{}次", retryCount);
                    sendToSink("LLM调用超时，正在重试第" + retryCount + "次...\n", null, false);
                }

                sb.setLength(0); // 清空之前的结果

                curLLM.compoundMsgCall(compoundMsg, systemPrompt)
                        .doOnNext(it -> {
                            // 在每次接收流式响应时检查中断状态
                            if (this.interrupted.get()) {
                                log.info("Role '{}' 在LLM流式响应中被中断", this.name);
                                hasError.set(true);
                                sendToSink("⚠️ 执行已被中断\n", null, false);
                                Optional.ofNullable(sink).ifPresent(FluxSink::complete);
                                return; // 停止处理后续响应
                            }
<<<<<<< HEAD
                            sb.append(it);
                            sendToSink(it, null, false);
=======
                            if (it != null && !it.startsWith(TOKEN_USAGE_LABEL_START)) {
                                sb.append(it);
                            }
                            Optional.ofNullable(sink).ifPresent(s -> s.next(it));
>>>>>>> 71fb9725
                        })
                        .doOnError(error -> {
                            throw new RuntimeException(error);
                        })
                        .takeWhile(it -> !this.interrupted.get()) // 中断时停止接收流
                        .blockLast();

                success = true; // 如果执行到这里没有异常，说明成功了
            } catch (Exception error) {
                retryCount++;
                log.error("LLM调用失败(第{}次): {}", retryCount, error.getMessage(), error);

                if (retryCount >= maxRetries) {
                    // 所有重试都失败了
                    sendToSink("LLM调用失败，已重试" + retryCount + "次，无法完成请求。\n", null, false);
                    Optional.ofNullable(sink).ifPresent(s -> s.error(error));
                    sb.append("LLM调用失败: ").append(error.getMessage());
                    hasError.set(true);
                }
            }
        }
        return sb.toString();
    }

    private LLM getLlm(String llmProvider) {
        LLM curLLM = null;
        if (StringUtils.isNotEmpty(llmProvider)) {
            curLLM = new LLM(LLMConfig.builder().llmProvider(LLMProvider.valueOf(llmProvider.toUpperCase(Locale.ROOT))).build());
        } else {
            curLLM = llm;
        }
        return curLLM;
    }


    private String buildSystemPrompt() {
        String roleDescription = "";
        if (StringUtils.isNotEmpty(this.goal)) {
            roleDescription = """
                    \n
                    profile: %s
                    goal: %s
                    constraints: %s
                    output format: %s
                    \n
                    """.formatted(this.profile, this.goal, this.constraints, this.outputFormat);
        }
        String prompt = MonerSystemPrompt.mcpPrompt(this, roleDescription, "default", this.name, this.customInstructions, this.tools, this.mcpTools, this.workflow, this.focusChainManager.getFocusChainSettings().isEnabled());
        log.debug("system prompt:{}", prompt);
        return prompt;
    }

    //构建用户提问的prompt
    //1.支持从网络获取内容  2.支持从知识库获取内容
    public String buildUserPrompt(Message msg, String history, FluxSink sink) {
        String queryInfo = "";
        //支持自动从网络查询信息
        if (roleMeta.getWebQuery().isAutoWebQuery()) {
            queryInfo = getNetworkQueryInfo(msg, queryInfo, sink);
        }

        //从知识库中获取信息内容
        String ragInfo = "";
        if (roleMeta.getRag().isAutoRag()) {
            ragInfo = queryKnowledgeBase(msg, sink);
        }

        return AiTemplate.renderTemplate(this.userPrompt, ImmutableMap.<String, String>builder()
                //聊天记录
                .put("history", history)
                //网络上下文
                .put("web_query_info", queryInfo)
                //rag上下文
                .put("rag_info", ragInfo)
                .put("question", msg.getContent())
                .build());
    }


    private String getNetworkQueryInfo(Message msg, String queryInfo, FluxSink sink) {
        //使用意图分类服务判断是否需要网络查询
        if (classificationService.shouldPerformWebQuery(roleMeta.getWebQuery(), msg)) {
            sink.next("从网络获取信息\n");
            TavilySearchTool tool = new TavilySearchTool();
            JsonObject queryObj = new JsonObject();
            queryObj.addProperty("query", msg.getContent());
            String res = tool.execute(this, queryObj).toString();
            queryInfo = "===========\n" + "网络中查询到的内容:" + "\n" + res + "\n";
        }
        return queryInfo;
    }

    private String queryKnowledgeBase(Message msg, FluxSink sink) {
        try {
            //使用意图分类服务判断是否需要RAG查询
            if (classificationService.shouldPerformRagQuery(roleMeta.getRag(), msg)) {
                sink.next("从知识库获取信息\n");
                String ragUrl = System.getenv("RAG_URL");
                LLM llm = new LLM(LLMConfig.builder()
                        .llmProvider(LLMProvider.KNOWLEDGE_BASE)
                        .url(ragUrl + "/rag/query")
                        .build());

                String result = llm.queryRag(
                        msg.getContent(), // query
                        5, // topK
                        0.5, // threshold
                        "", // tag
                        "1" // tenant
                );
                result = JsonParser.parseString(result).getAsJsonObject().get("data").getAsJsonArray().get(0).getAsJsonObject().get("content").getAsString();
                return "===========\n" + "知识库中的内容:" + "\n" + result + "\n";
            }
        } catch (Throwable ex) {
            log.error(ex.getMessage());
        }
        return "";
    }


    public void setLlm(LLM llm) {
        this.llm = llm;
    }

    /**
     * 设置工作区根目录路径
     *
     * @param workspacePath 工作区根目录的绝对路径
     */
    public void setWorkspacePath(String workspacePath) {
        if (StringUtils.isNotEmpty(workspacePath)) {
            this.workspacePath = workspacePath;
            log.info("ReactorRole '{}' workspace path set to: {}", this.name, workspacePath);
        }
    }

    /**
     * 强制中断Role的执行
     * 设置中断标志，使Role在下次检查时停止执行
     */
    public void interrupt() {
        log.info("Role '{}' 收到中断信号", this.name);
        this.interrupted.set(true);
        // 如果有正在进行的流式输出，也要中断
        if (this.fluxSink != null) {
            try {
                this.fluxSink.next("⚠️ 执行已被中断\n");
                this.fluxSink.complete();
            } catch (Exception e) {
                log.debug("中断时关闭FluxSink出现异常: {}", e.getMessage());
            }
        }
    }

    /**
     * 重置中断标志
     * 允许Role重新开始执行
     */
    public void resetInterrupt() {
        log.info("Role '{}' 重置中断标志", this.name);
        this.interrupted.set(false);
        this.state.set(RoleState.observe);
    }

    /**
     * 检查是否被中断
     *
     * @return true如果被中断，false否则
     */
    public boolean isInterrupted() {
        return this.interrupted.get();
    }

    /**
     * 回滚记忆，移除最后一次交互或回滚到指定消息
     * @param messageId 如果提供，则回滚到此消息之前（包含此消息）
     * @return 如果成功回滚则返回true，否则返回false
     */
    public boolean rollbackMemory(String messageId) {
        List<Message> history = this.rc.getMemory().getStorage();
        if (history == null || history.isEmpty()) {
            log.warn("无法回滚，历史记录为空");
            return false;
        }

        String checkpointIdToRevert = messageId;

        // 如果没有提供messageId，则回滚最后一次交互
        if (StringUtils.isEmpty(messageId)) {
            log.info("回滚最后一次交互");
            // 获取最后一条消息的ID作为回滚点
            checkpointIdToRevert = history.get(history.size() - 1).getId();
            // 通常一次交互包含用户消息和AI助理消息，所以我们移除最后两条
            int messagesToRemove = 2;
            if (history.size() < messagesToRemove) {
                messagesToRemove = history.size();
            }
            for (int i = 0; i < messagesToRemove; i++) {
                if (!history.isEmpty()) {
                    history.remove(history.size() - 1);
                }
            }
        } else {
            // 如果提供了messageId，则找到该消息并移除之后的所有内容
            int targetIndex = -1;
            for (int i = 0; i < history.size(); i++) {
                if (history.get(i).getId().equals(messageId)) {
                    targetIndex = i;
                    break;
                }
            }

            if (targetIndex != -1) {
                log.info("回滚到消息ID: {} (索引: {})", messageId, targetIndex);
                int originalSize = history.size();
                // 移除从targetIndex到列表末尾的所有元素
                history.subList(targetIndex, originalSize).clear();
                log.info("成功移除 {} 条消息", originalSize - targetIndex);
            } else {
                log.warn("无法回滚上下文，未找到消息ID: {}", messageId);
                return false; // 上下文回滚失败，直接返回
            }
        }

        // 上下文回滚成功后，执行文件回滚
        try {
            if (fileCheckpointManager != null && checkpointIdToRevert != null) {
                log.info("开始回滚文件系统到检查点: {}", checkpointIdToRevert);
                fileCheckpointManager.revert(checkpointIdToRevert);
                log.info("文件系统成功回滚到检查点: {}", checkpointIdToRevert);
            }
        } catch (Exception e) {
            log.error("文件系统回滚失败，检查点ID: " + checkpointIdToRevert, e);
            // 注意：这里可以选择是否向上抛出异常或返回false
            // 当前实现为只记录错误，即使文件回滚失败，上下文回滚依然算成功
        }

        return true;
    }

    /**
     * 检查中断状态，如果被中断则抛出异常
     * 用于在关键执行点进行中断检查
     */
    private void checkInterrupted() {
        if (this.interrupted.get()) {
            log.info("Role '{}' 执行被中断", this.name);
            throw new RuntimeException("Role execution interrupted");
        }
    }

    public void initConfig() {
        if (null != this.roleConfig) {
            if (this.roleConfig.containsKey("workspacePath")) {
                setWorkspacePath(this.roleConfig.get("workspacePath"));
            }

            // 配置上下文压缩参数
            configureContextCompression();
        }
    }

    /**
     * 配置上下文压缩参数
     */
    private void configureContextCompression() {
        if (this.contextManager == null || this.roleConfig == null) {
            return;
        }

        // 是否启用AI压缩
        if (this.roleConfig.containsKey("enableAiCompression")) {
            boolean enable = Boolean.parseBoolean(this.roleConfig.get("enableAiCompression"));
            this.contextManager.setEnableAiCompression(enable);
            log.info("AI压缩设置: {}", enable);
        }

        // 是否启用规则优化
        if (this.roleConfig.containsKey("enableRuleBasedOptimization")) {
            boolean enable = Boolean.parseBoolean(this.roleConfig.get("enableRuleBasedOptimization"));
            this.contextManager.setEnableRuleBasedOptimization(enable);
            log.info("规则优化设置: {}", enable);
        }

        // 压缩触发的消息数阈值
        if (this.roleConfig.containsKey("maxMessagesBeforeCompression")) {
            int maxMessages = Integer.parseInt(this.roleConfig.get("maxMessagesBeforeCompression"));
            this.contextManager.setMaxMessagesBeforeCompression(maxMessages);
            log.info("压缩消息阈值设置: {}", maxMessages);
        }
    }

    /**
     * 处理上下文压缩
     * 在每次收到新消息时检查是否需要压缩对话历史
     */
    private void processContextCompression(Message newMessage) {
        if (this.contextManager == null) {
            return;
        }

        try {
            // 获取当前的消息历史
            List<Message> currentMessages = getCurrentMessageHistory();
            FluxSink sink = getFluxSink(newMessage);

            // 异步处理上下文压缩
            this.contextManager.processNewMessage(
                    currentMessages,
                    newMessage,
                    this.taskState,
                    this.focusChainManager.getFocusChainSettings()
            ).thenAccept(result -> {
                if (result.wasCompressed()) {
                    log.info("上下文已压缩: 原始消息数={}, 压缩后消息数={}",
                            currentMessages.size() + 1, result.getProcessedMessages().size());

                    // 更新内存中的消息历史
                    updateMessageHistory(result.getProcessedMessages());

                    // 标记任务状态
                    this.taskState.setDidCompleteContextCompression(true);
                    sink.next(getTokenUsageLabel(result));

                } else if (result.wasOptimized()) {
                    log.info("应用了上下文规则优化");
                    updateMessageHistory(result.getProcessedMessages());
                    sink.next(getTokenUsageLabel(result));
                }

                if (result.hasError()) {
                    log.warn("上下文处理出现错误: {}", result.getErrorMessage());
                }
            }).exceptionally(throwable -> {
                log.error("上下文压缩处理异常", throwable);
                return null;
            });

        } catch (Exception e) {
            log.error("处理上下文压缩时发生异常", e);
        }
    }

    private String getTokenUsageLabel(ConversationContextManager.ContextProcessingResult result) {
        LLM.LLMUsage usage =  LLM.LLMUsage.builder().compressedTokens(result.getCompressedTokenNum()).build();
        return TOKEN_USAGE_LABEL_START + GsonUtils.gson.toJson(usage) + TOKEN_USAGE_LABEL_END;
    }

    /**
     * 获取当前的消息历史
     */
    private List<Message> getCurrentMessageHistory() {
        try {
            return this.rc.getMemory().getStorage().stream()
                    .map(msg -> Message.builder()
                            .content(msg.getContent())
                            .role(msg.getRole())
                            .causeBy(msg.getCauseBy())
                            .createTime(msg.getCreateTime())
                            .build())
                    .collect(Collectors.toList());
        } catch (Exception e) {
            log.error("获取消息历史失败", e);
            return new ArrayList<>();
        }
    }

    /**
     * 更新消息历史
     */
    private void updateMessageHistory(List<Message> newMessages) {
        try {
            // 清空当前记忆
            this.rc.getMemory().clear();

            // 重新添加压缩后的消息
            for (Message msg : newMessages) {
                this.rc.getMemory().add(msg);
            }

            log.debug("消息历史已更新，当前消息数: {}", newMessages.size());
        } catch (Exception e) {
            log.error("更新消息历史失败", e);
        }
    }

    /**
     * 手动触发上下文压缩
     * 可以通过特殊命令或API调用触发
     */
    public CompletableFuture<Boolean> manualCompressContext() {
        if (this.contextManager == null) {
            return CompletableFuture.completedFuture(false);
        }

        try {
            List<Message> currentMessages = getCurrentMessageHistory();

            return this.contextManager.manualCompression(
                    currentMessages,
                    this.taskState,
                    this.focusChainManager.getFocusChainSettings()
            ).thenApply(result -> {
                if (result.wasCompressed()) {
                    log.info("手动压缩成功: {} -> {} 消息",
                            currentMessages.size(), result.getProcessedMessages().size());
                    updateMessageHistory(result.getProcessedMessages());
                    return true;
                } else {
                    log.info("手动压缩未执行: {}", result.getErrorMessage());
                    return false;
                }
            });
        } catch (Exception e) {
            log.error("手动压缩失败", e);
            return CompletableFuture.completedFuture(false);
        }
    }

    /**
     * 获取上下文统计信息
     */
    public ConversationContextManager.ContextStats getContextStats() {
        if (this.contextManager == null) {
            return null;
        }

        try {
            List<Message> currentMessages = getCurrentMessageHistory();
            return this.contextManager.getContextStats(currentMessages);
        } catch (Exception e) {
            log.error("获取上下文统计失败", e);
            return null;
        }
    }

    /**
     * 检查是否正在进行压缩
     */
    public boolean isContextCompressing() {
        return this.contextManager != null && this.contextManager.isCompressing();
    }

    /**
     * 检查是否是压缩命令
     */
    private boolean isCompressionCommand(Message msg) {
        if (msg == null || msg.getContent() == null) {
            return false;
        }

        String content = msg.getContent().trim().toLowerCase();
        return content.startsWith("/compress") ||
                content.startsWith("/compact") ||
                content.startsWith("/summarize") ||
                content.startsWith("/smol") ||
                content.contains("压缩对话") ||
                content.contains("总结对话");
    }

    /**
     * 处理压缩命令
     */
    private void handleCompressionCommand(Message msg, FluxSink sink) {
        if (sink != null) {
            sink.next("🔄 开始压缩对话上下文...\n");
        }

        // 显示当前上下文统计
        ConversationContextManager.ContextStats stats = getContextStats();
        if (stats != null && sink != null) {
            sink.next(String.format("📊 当前状态: %d条消息, %d个字符, 约%d个tokens\n",
                    stats.getMessageCount(), stats.getTotalCharacters(), stats.getEstimatedTokens()));
        }

        // 执行压缩
        manualCompressContext().thenAccept(success -> {
            if (success) {
                if (sink != null) {
                    ConversationContextManager.ContextStats newStats = getContextStats();
                    if (newStats != null) {
                        sink.next(String.format("✅ 压缩完成! 现在有 %d条消息, %d个字符, 约%d个tokens\n",
                                newStats.getMessageCount(), newStats.getTotalCharacters(), newStats.getEstimatedTokens()));
                    } else {
                        sink.next("✅ 对话上下文压缩完成!\n");
                    }
                    sink.next("💡 对话历史已智能总结，重要信息已保留。\n");
                    sink.complete();
                }

                // 添加压缩完成的消息到记忆
                this.putMessage(Message.builder()
                        .role(RoleType.assistant.name())
                        .content("对话上下文已成功压缩，历史信息已智能总结。")
                        .sink(sink)
                        .build());
            } else {
                if (sink != null) {
                    sink.next("❌ 压缩失败，请稍后重试。\n");
                    sink.complete();
                }

                this.putMessage(Message.builder()
                        .role(RoleType.assistant.name())
                        .content("对话压缩失败，当前对话将继续使用原有历史。")
                        .sink(sink)
                        .build());
            }
        }).exceptionally(throwable -> {
            log.error("处理压缩命令时发生异常", throwable);
            if (sink != null) {
                sink.next("❌ 压缩过程中发生异常: " + throwable.getMessage() + "\n");
                sink.complete();
            }
            return null;
        });
    }
}<|MERGE_RESOLUTION|>--- conflicted
+++ resolved
@@ -740,15 +740,10 @@
                                 Optional.ofNullable(sink).ifPresent(FluxSink::complete);
                                 return; // 停止处理后续响应
                             }
-<<<<<<< HEAD
-                            sb.append(it);
-                            sendToSink(it, null, false);
-=======
                             if (it != null && !it.startsWith(TOKEN_USAGE_LABEL_START)) {
                                 sb.append(it);
                             }
-                            Optional.ofNullable(sink).ifPresent(s -> s.next(it));
->>>>>>> 71fb9725
+                            sendToSink(it, null, false);
                         })
                         .doOnError(error -> {
                             throw new RuntimeException(error);
