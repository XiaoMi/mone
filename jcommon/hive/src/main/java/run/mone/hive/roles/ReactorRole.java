package run.mone.hive.roles;

import com.google.api.client.util.Lists;
import com.google.common.collect.ImmutableMap;
import com.google.gson.JsonObject;
import com.google.gson.JsonParser;
import lombok.Data;
import lombok.EqualsAndHashCode;
import lombok.SneakyThrows;
import lombok.extern.slf4j.Slf4j;
import org.apache.commons.lang3.StringUtils;
import reactor.core.publisher.FluxSink;
import run.mone.hive.Environment;
import run.mone.hive.bo.HealthInfo;
import run.mone.hive.bo.RegInfo;
import run.mone.hive.common.*;
import run.mone.hive.configs.Const;
import run.mone.hive.configs.LLMConfig;
import run.mone.hive.checkpoint.FileCheckpointManager;
import run.mone.hive.context.ConversationContextManager;
import run.mone.hive.llm.LLM;
import run.mone.hive.llm.LLM.LLMCompoundMsg;
import run.mone.hive.llm.LLMProvider;
import run.mone.hive.mcp.client.MonerMcpClient;
import run.mone.hive.mcp.client.MonerMcpInterceptor;
import run.mone.hive.mcp.function.McpFunction;
import run.mone.hive.mcp.hub.McpHub;
import run.mone.hive.mcp.service.IntentClassificationService;
import run.mone.hive.mcp.spec.McpSchema;
import run.mone.hive.prompt.MonerSystemPrompt;
import run.mone.hive.roles.tool.ITool;
import run.mone.hive.roles.tool.TavilySearchTool;
import run.mone.hive.roles.tool.interceptor.PathResolutionInterceptor;
import run.mone.hive.roles.tool.interceptor.ToolInterceptor;
import run.mone.hive.schema.ActionContext;
import run.mone.hive.schema.Message;
import run.mone.hive.schema.RoleContext;
import run.mone.hive.task.*;
import run.mone.hive.utils.NetUtils;

import java.util.*;
import java.util.concurrent.*;
import java.util.concurrent.atomic.AtomicBoolean;
import java.util.concurrent.atomic.AtomicInteger;
import java.util.function.Consumer;
import java.util.stream.Collectors;

import static run.mone.hive.common.Constants.TOKEN_USAGE_LABEL_END;
import static run.mone.hive.common.Constants.TOKEN_USAGE_LABEL_START;

/**
 * @author wangyingjie
 * @author goodjava@qq.com
 * 会自己决策和行动的Role(Agent)
 */
@EqualsAndHashCode(callSuper = true)
@Slf4j
@Data
public class ReactorRole extends Role {

    private String customInstructions = "";

    //ReactorRole or Role
    private String type = "ReactorRole";

    private List<ITool> tools = new ArrayList<>();

    //内部工具
    private Map<String, ITool> toolMap = new HashMap<>();

    //mcp工具
    private List<McpSchema.Tool> mcpTools = new ArrayList<>();

    private Map<String, McpSchema.Tool> mcpToolMap = new HashMap<>();

    private Consumer<ReactorRole> scheduledTaskHandler;

    private ScheduledExecutorService scheduler;


    private String owner;

    private String clientId;

    private MonerMcpInterceptor mcpInterceptor = new MonerMcpInterceptor();

    private String version;

    private String group;

    private int grpcPort;

    private List<McpFunction> functionList;

    private int defaultIdlePollCount = 3;

    private Date lastReceiveMsgTime;

    //用于流式返回用户信息的
    private FluxSink fluxSink;

    private ActionContext ac;

    private AtomicInteger maxAssistantNum = new AtomicInteger();

    private int MAX_ASSISTANT_NUM = Integer.MAX_VALUE;

    // 中断标志 - 用于强制停止Role的执行
    private AtomicBoolean interrupted = new AtomicBoolean(false);

    private McpHub mcpHub;

    private FocusChainManager focusChainManager;

    /**
     * -- GETTER --
     * 获取当前工作区路径
     *
     * @return 工作区根目录路径
     */
    //工作区根目录路径，用于路径解析
    private String workspacePath = System.getProperty("user.dir");

    // 上下文管理器 - 负责prompt压缩
    private ConversationContextManager contextManager;

    // 任务状态 - 用于上下文压缩
    private TaskState taskState;
    
    // 斜杠命令解析器
    private SlashCommandParser slashCommandParser;


    // 意图分类服务
    private IntentClassificationService classificationService;

    // 文件检查点管理器
    private FileCheckpointManager fileCheckpointManager;

    public void addTool(ITool tool) {
        this.tools.add(tool);
        this.toolMap.put(tool.getName(), tool);
    }

    public void addMcpTool(McpSchema.Tool tool) {
        this.mcpTools.add(tool);
        this.mcpToolMap.put(tool.name(), tool);
    }

    private String userPrompt = """
            ===========
            History:(之前的记录)
            ${history}
            
            ${rag_info}
            
            ${web_query_info}
            
            ===========
            Latest Questions(最后的步骤):
            ${question}
            
            """ + "\n" +
            MonerSystemPrompt.TOOL_USE_INFO + "\n" +
            "请选择你要使用的Tool:\n";


    public void reg(RegInfo info) {
        log.info("reg info:{}", info);
    }

    public void unreg(RegInfo regInfo) {
        log.info("unreg info:{}", regInfo);
    }

    public void health(HealthInfo healthInfo) {
        log.info("health:{}", healthInfo);
    }

    public ReactorRole(String name, CountDownLatch countDownLatch, LLM llm) {
        this(name, "", "", "", "", "", 0, llm, Lists.newArrayList(), Lists.newArrayList());
        // 初始化意图分类服务
        this.classificationService = new IntentClassificationService();
        // 初始化斜杠命令解析器
        this.slashCommandParser = new SlashCommandParser();
    }


    @SneakyThrows
    public ReactorRole(String name, String group, String version, String profile, String goal, String constraints, Integer port, LLM llm, List<ITool> tools, List<McpSchema.Tool> mcpTools, String ip) {
        super(name);
        this.group = group;
        this.version = version;
        this.profile = profile;
        this.goal = goal;
        this.constraints = constraints;
        this.grpcPort = port;
        //内部工具
        tools.forEach(this::addTool);
        //mcp工具
        mcpTools.forEach(this::addMcpTool);

        this.setEnvironment(new Environment());
        this.rc.setReactMode(RoleContext.ReactMode.REACT);
        this.llm = llm;
        this.scheduledTaskHandler = message -> {
            log.debug("Processing scheduled message: {}", this.getName());
            //添加退出逻辑
            if (null != this.lastReceiveMsgTime) {
                Date currentDate = new Date();
                long timeDifference = currentDate.getTime() - this.lastReceiveMsgTime.getTime();
                if (timeDifference >= TimeUnit.SECONDS.toMillis(120)) {
                    //发出退出指令
                    this.putMessage(Message.builder().data(Const.ROLE_EXIT).build());
                }
            }
        };

        // Initialize scheduler with a single thread
        this.scheduler = Executors.newSingleThreadScheduledExecutor();

        //注册到agent注册中心
        reg(RegInfo.builder().name(this.name).group(this.group).version(this.version).profile(profile).goal(goal).constraints(constraints).ip(ip).port(grpcPort).toolMap(this.toolMap).mcpToolMap(this.mcpToolMap).build());

        // Schedule task to run every 20 seconds
        this.scheduler.scheduleAtFixedRate(() -> {
            Safe.run(() -> {
                if (scheduledTaskHandler != null && this.state.get().equals(RoleState.observe)) {
                    scheduledTaskHandler.accept(this);
                }
                health(HealthInfo.builder().name(this.name).group(this.group).version(this.version).ip(ip).port(grpcPort).build());
                log.debug("Scheduled executed at: {} roleName:{} state:{}  lastReceiveMsgTime:{}", System.currentTimeMillis(), this.getName(), state.get(), lastReceiveMsgTime);
            });
        }, 0, 10, TimeUnit.SECONDS);

        this.taskState = new TaskState();
        FocusChainSettings focusChainSettings = new FocusChainSettings();
        focusChainSettings.setEnabled(true);
        LLMTaskProcessor llmTaskProcessor = new LLMTaskProcessorImpl(this.llm);
        focusChainManager = new FocusChainManager(UUID.randomUUID().toString(), this.taskState, Mode.ACT, "/tmp", focusChainSettings, llmTaskProcessor);

        // 初始化上下文管理器
        this.contextManager = new ConversationContextManager(this.llm);
        // 配置压缩参数
        this.contextManager.setEnableAiCompression(true);
        this.contextManager.setEnableRuleBasedOptimization(true);
        this.contextManager.setMaxMessagesBeforeCompression(15); // 15条消息后开始压缩

        // 初始化意图分类服务
        this.classificationService = new IntentClassificationService();

<<<<<<< HEAD
        // 初始化斜杠命令解析器
        this.slashCommandParser = new SlashCommandParser();
=======
        try {
            this.fileCheckpointManager = new FileCheckpointManager(this.workspacePath);
        } catch (Exception e) {
            log.error("Failed to initialize FileCheckpointManager", e);
            // 如果检查点管理器初始化失败，可能需要抛出异常或禁用相关功能
        }

>>>>>>> fcd51651
    }

    public ReactorRole(String name, String group, String version, String profile, String goal, String constraints, Integer port, LLM llm, List<ITool> tools, List<McpSchema.Tool> mcpTools) {
        this(name, group, version, profile, goal, constraints, port, llm, tools, mcpTools, NetUtils.getLocalHost());
    }

    @Override
    protected void beforeReact(ActionContext ac) {
        this.ac = ac;
    }

    //think -> observe -> act
    @Override
    protected int think() {
        log.info("{} run think", this.name);
        this.state.set(RoleState.think);

        if (this.roleMeta.getThinkFunc() != null) {
            return this.roleMeta.getThinkFunc().apply("");
        }

        //TODO 后边改成组合模式,这么写有点怪
        if (this.type.equals("Role")) {
            return super.think();
        }

        int value = observe();

        if (value == 2) {
            if (null != this.fluxSink) {
                fluxSink.complete();
            }
        }

        return value;
    }

    @Override
    public boolean isBlockingMessageRetrieval() {
        return true;
    }

    @Override
    protected void postReact(ActionContext ac) {
        log.info("role:{} exit", this.name);
        this.unreg(RegInfo.builder().name(this.name).group(this.group).ip(NetUtils.getLocalHost()).port(grpcPort).version(this.version).build());
    }


    @SneakyThrows
    @Override
    protected int observe() {
        log.info("{} run observe", this.name);

        this.state.set(RoleState.observe);

        if (this.roleMeta.getObserveFunc() != null) {
            return this.roleMeta.getObserveFunc().apply("");
        }

        if (type.equals("Role")) {
            Message lastMsg = this.rc.getMemory().getLastMessage();
            if (null != lastMsg && lastMsg.getData().equals(Const.ROLE_EXIT)) {
                this.state.set(RoleState.exit);

                if (null != lastMsg.getSink()) {
                    log.info("type Role sink complete");
                    lastMsg.getSink().complete();
                }
            }

            if (null != fluxSink) {
                fluxSink.complete();
            }

            int result = super.observe();
            Message msg = this.rc.news.take();
            ac.setMsg(msg);
            lastReceiveMsgTime = new Date();
            log.info("type Role receive message:{}", msg);

            return result;
        }

        //等待消息
        Message msg = this.rc.news.take();
        lastReceiveMsgTime = new Date();
        log.info("receive message:{}", msg);

        // 在收到消息后再次检查中断状态
        if (this.interrupted.get()) {
            log.info("Role '{}' 在处理消息前被中断", this.name);
            return 2;
        }

        //机器人回答太多轮了
        if (this.maxAssistantNum.get() > MAX_ASSISTANT_NUM) {
            this.maxAssistantNum.set(0);
            return 2;
        }


        ac.setMsg(msg);

        // 收到特殊指令直接退出
        if (null != msg.getData() && msg.getData().equals(Const.ROLE_EXIT)) {
            log.info(Const.ROLE_EXIT);
            this.state.set(RoleState.exit);
            Safe.run(() -> {
                log.info("close mcp");
                if (null != this.getMcpHub()) {
                    this.getMcpHub().dispose();
                }
            });
            shutdownScheduler();
            return -2;
        }

        //清空历史记录(不会退出)
        if (null != msg.getData() && msg.getData().equals(Const.CLEAR_HISTORY)) {
            this.rc.getMemory().clear();
            return -1;
        }

        //刷新配置(不会退出)
        if (null != msg.getData() && msg.getData().equals(Const.REFRESH_CONFIG)) {
            log.info("ReactorRole {} 收到配置刷新通知", this.name);
            // 完成当前流式输出
            if (null != msg.getSink()) {
                msg.getSink().complete();
            }
            return -1;
        }

        //放到记忆中
        this.putMemory(msg);

        // 为用户消息创建文件检查点
        Safe.run(() -> {
            if (fileCheckpointManager != null) {
                fileCheckpointManager.createCheckpoint(msg.getId());
            }
        });

        // 处理上下文压缩
        processContextCompression(msg);


        //用户可以扩展退出策略
        int v = this.roleMeta.getCheckFinishFunc().apply(msg);
        if (v < 0) {
            if (null != msg.getSink()) {
                msg.getSink().complete();
            }
            return v;
        }

        String lastTool = ac.getLastTool();
        if (lastTool == null) {
            return 1;
        }

        int attemptCompletion = 1;
        ITool tool = toolMap.get(lastTool);
        if (null != tool && tool.completed()) {
            //本质上这轮task结束了
            attemptCompletion = 2;
        }
        return attemptCompletion;
    }

    @Override
    public Message processMessage(Message message) {
        if (type.equals("Role")) {
            message.setSink(this.ac.getSink());
        }

        return message;
    }

    private void shutdownScheduler() {
        Safe.run(() -> {
            // Shutdown the scheduler when exiting
            if (scheduler != null && !scheduler.isShutdown()) {
                scheduler.shutdown();
                try {
                    if (!scheduler.awaitTermination(5, TimeUnit.SECONDS)) {
                        scheduler.shutdownNow();
                    }
                } catch (InterruptedException e) {
                    scheduler.shutdownNow();
                    Thread.currentThread().interrupt();
                }
            }
        });
    }

    @SneakyThrows
    @Override
    protected CompletableFuture<Message> act(ActionContext context) {
        log.info("{} run act", this.name);

        // 检查中断状态
        if (this.interrupted.get()) {
            log.info("Role '{}' 在act阶段被中断", this.name);
            return CompletableFuture.completedFuture(Message.builder().build());
        }

        this.state.set(RoleState.act);

        Message msg = this.ac.getMsg();

        //控制下,ai最多回答几轮
        if (!"user".equals(msg.getRole())) {
            this.maxAssistantNum.incrementAndGet();
        } else {
            this.maxAssistantNum.set(0);
        }

        FluxSink sink = getFluxSink(msg);
        this.fluxSink = sink;
        context.setSink(sink);

        //允许使用用户自己定义的执行逻辑
        if (null != roleMeta.getActFunc()) {
            return roleMeta.getActFunc().apply(context);
        }

        if (type.equals("Role")) {
            sink.next("执行任务\n");
            try {
                return super.act(context);
            } catch (Throwable ex) {
                log.error(ex.getMessage(), ex);
                this.fluxSink.next(ex.getMessage());
                return CompletableFuture.completedFuture(Message.builder().build());
            }
        }

        try {
            // 检查是否是压缩命令
            if (isCompressionCommand(msg)) {
                handleCompressionCommand(msg, sink);
                return CompletableFuture.completedFuture(Message.builder().build());
            }

            String history = this.getRc().getMemory().getStorage().stream().map(it -> it.getRole() + ":\n" + it.getContent()).collect(Collectors.joining("\n"));
            String userPrompt = buildUserPrompt(msg, history, sink);
            log.info("userPrompt:{}", userPrompt);

            LLMCompoundMsg compoundMsg = LLM.getLlmCompoundMsg(userPrompt, msg);

            //添加任务进度
            String focusChainChecklist = "";
            if (focusChainManager.shouldIncludeFocusChainInstructions()) {
                focusChainChecklist = focusChainManager.getTaskState().getCurrentFocusChainChecklist();
                if (StringUtils.isNotEmpty(focusChainChecklist)) {
                    compoundMsg.setContent(compoundMsg.getContent() + "\ncheck list:\n" + focusChainChecklist + "\n");
                }
            }

            AtomicBoolean hasError = new AtomicBoolean(false);

            //获取系统提示词
            String systemPrompt = buildSystemPrompt(msg);

            // 在调用LLM前检查中断状态
            if (this.interrupted.get()) {
                log.info("Role '{}' 在调用LLM前被中断", this.name);
                sink.next("⚠️ 执行已被中断\n");
                sink.complete();
                return CompletableFuture.completedFuture(Message.builder().build());
            }

            focusChainManager.getTaskState().setApiRequestCount(focusChainManager.getTaskState().getApiRequestCount() + 1);
            //调用大模型(选用合适的工具)
            String toolRes = callLLM(systemPrompt, compoundMsg, sink, hasError);
            log.info("call llm res:\n{} \nhasError:\n{}", toolRes, hasError.get());
            if (hasError.get()) {
                return CompletableFuture.completedFuture(Message.builder().build());
            }

            // 解析工具调用(有可能是tool也可能是mcp)
            List<ToolDataInfo> tools = new MultiXmlParser().parse(toolRes);
            if (tools.isEmpty()) {
                sink.next("当前已无更多Tool可执行\n");
                sink.complete();
                return CompletableFuture.completedFuture(Message.builder().build());
            }

            //直接使用最后一个工具(每次只会返回一个)
            ToolDataInfo it = tools.get(tools.size() - 1);

            //带回来的任务进度
            if (it.getKeyValuePairs().containsKey("task_progress")) {
                String taskProgress = it.getKeyValuePairs().get("task_progress");
                focusChainManager.updateFCListFromToolResponse(taskProgress);
            }


            String name = it.getTag();

            log.info("use tool:{}", name);

            this.ac.setLastTool(name);

            // 在执行工具前检查中断状态
            if (this.interrupted.get()) {
                log.info("Role '{}' 在执行工具前被中断", this.name);
                sink.next("⚠️ 执行已被中断\n");
                sink.complete();
                return CompletableFuture.completedFuture(Message.builder().build());
            }

            if (this.toolMap.containsKey(name)) {//执行内部tool
                callTool(name, it, toolRes, sink, buildToolExtraParam(msg));
            } else if (name.equals("use_mcp_tool")) {//执行mcp
                callMcp(it, sink);
            } else {
                String _msg = "发现不支持工具:" + name + ",请继续";
                sink.next(_msg);
                log.warn("不支持的工具 tool:{}", _msg);
                this.putMessage(Message.builder().role(RoleType.assistant.name()).data(_msg).content(_msg).sink(sink).build());
            }
        } catch (Exception e) {
            sink.error(e);
            log.error("ReactorRole act error:" + e.getMessage(), e);
        }
        return CompletableFuture.completedFuture(Message.builder().build());
    }


    private Map<String, String> buildToolExtraParam(Message msg) {
        Map<String, String> extraParam = new HashMap<>();
        if (StringUtils.isNotEmpty(msg.getVoiceBase64())) {
            extraParam.put("voiceBase64", msg.getVoiceBase64());
        }
        return extraParam;
    }

    private void callMcp(ToolDataInfo it, FluxSink sink) {
        String toolName = it.getKeyValuePairs().get("tool_name");
        it.setRole(this);

        // 提前创建Message以获得ID
        Message assistantMessage = Message.builder().role(RoleType.assistant.name()).sink(sink).build();

        // 为工具消息创建文件检查点
        Safe.run(() -> {
            if (fileCheckpointManager != null) {
                fileCheckpointManager.createCheckpoint(assistantMessage.getId());
            }
        });

        // 执行mcpCall，但不让它直接写sink，以便我们控制输出
        McpResult result = MonerMcpClient.mcpCall(this, it, Const.DEFAULT, this.mcpInterceptor, null, (name) -> this.functionList.stream().filter(f -> f.getName().equals(name)).findAny().orElse(null));

        McpSchema.Content content = result.getContent();
        String contentForLlm;
        String contentForUser = "";

        if (content instanceof McpSchema.TextContent textContent) {
            contentForUser = textContent.text();
            contentForLlm = "调用Tool:" + toolName + "\n结果:\n" + contentForUser;
        } else if (content instanceof McpSchema.ImageContent imageContent) {
            contentForUser = "[图片]";
            contentForLlm = "图片占位符" + "\n";
            assistantMessage.setImages(List.of(imageContent.data()));
        } else {
            contentForUser = "执行完成";
            contentForLlm = "调用Tool:" + toolName + " 完成";
        }

        // 发送给前端
        if (StringUtils.isNotEmpty(contentForUser)) {
            sendToSink(contentForUser, assistantMessage, true);
        }

        // 存档
        assistantMessage.setData(contentForLlm);
        assistantMessage.setContent(contentForLlm);
        this.putMessage(assistantMessage);
    }

    private void callTool(String name, ToolDataInfo it, String res, FluxSink sink, Map<String, String> extraParam) {
        ITool tool = this.toolMap.get(name);

        // 提前创建Message以获得ID
        Message assistantMessage = Message.builder().role(RoleType.assistant.name()).sink(sink).build();

        // 为工具消息创建文件检查点
        Safe.run(() -> {
            if (fileCheckpointManager != null) {
                fileCheckpointManager.createCheckpoint(assistantMessage.getId());
            }
        });

        String contentForLlm;

        if (tool.needExecute()) {
            Map<String, String> map = it.getKeyValuePairs();
            JsonObject params = GsonUtils.gson.toJsonTree(map).getAsJsonObject();

            // 在工具执行前进行路径解析，将相对路径转换为绝对路径
            PathResolutionInterceptor.resolvePathParameters(name, params, extraParam, this.workspacePath);

            ToolInterceptor.before(name, params, extraParam);
            JsonObject toolRes = this.toolMap.get(name).execute(this, params);

            String contentForUser;
            if (toolRes.has("toolMsgType")) {
                // 说明需要调用方做特殊处理
                contentForLlm = "执行 tool:" + res + " \n 执行工具结果:\n" + toolRes.get("toolMsgType").getAsString() + "占位符；请继续";
                contentForUser = toolRes.toString();
            } else {
                contentForLlm = "执行 tool:" + res + " \n 执行工具结果:\n" + toolRes;
                contentForUser = tool.formatResult(toolRes);
            }

            if (tool.show()) {
                sendToSink(contentForUser, assistantMessage, true);
            }

        } else {
            contentForLlm = res;
        }

        assistantMessage.setData(contentForLlm);
        assistantMessage.setContent(contentForLlm);

        if (tool.completed()) {
            if (null != sink) {
                sink.complete();
            }
        }
        this.putMessage(assistantMessage);
    }

    private void sendToSink(String content, Message contextMessage, boolean addId) {
        if (this.fluxSink != null) {
            // 先发送内容
            if (StringUtils.isNotEmpty(content)) {
                this.fluxSink.next(content);
            }
            // 如果需要，再单独发送ID
            if (addId && contextMessage != null) {
                this.fluxSink.next("<hive-msg-id>" + contextMessage.getId() + "</hive-msg-id>");
            }
        }
    }

    private String callLLM(String systemPrompt, LLMCompoundMsg compoundMsg, FluxSink sink, AtomicBoolean hasError) {
        StringBuilder sb = new StringBuilder();
        String llmProvider = this.getRoleConfig().getOrDefault("llm", "");
        LLM curLLM = getLlm(llmProvider);

        // 添加重试机制，同时支持中断功能
        int maxRetries = 3;
        int retryCount = 0;
        boolean success = false;

        while (!success && retryCount < maxRetries) {
            // 在重试前检查中断状态
            if (this.interrupted.get()) {
                log.info("Role '{}' 在LLM调用重试过程中被中断", this.name);
                hasError.set(true);
                sendToSink("⚠️ 执行已被中断\n", null, false);
                Optional.ofNullable(sink).ifPresent(FluxSink::complete);
                break;
            }

            try {
                if (retryCount > 0) {
                    log.info("LLM调用重试第{}次", retryCount);
                    sendToSink("LLM调用超时，正在重试第" + retryCount + "次...\n", null, false);
                }

                sb.setLength(0); // 清空之前的结果

                curLLM.compoundMsgCall(compoundMsg, systemPrompt)
                        .doOnNext(it -> {
                            // 在每次接收流式响应时检查中断状态
                            if (this.interrupted.get()) {
                                log.info("Role '{}' 在LLM流式响应中被中断", this.name);
                                hasError.set(true);
                                sendToSink("⚠️ 执行已被中断\n", null, false);
                                Optional.ofNullable(sink).ifPresent(FluxSink::complete);
                                return; // 停止处理后续响应
                            }
                            if (it != null && !it.startsWith(TOKEN_USAGE_LABEL_START)) {
                                sb.append(it);
                            }
                            sendToSink(it, null, false);
                        })
                        .doOnError(error -> {
                            throw new RuntimeException(error);
                        })
                        .takeWhile(it -> !this.interrupted.get()) // 中断时停止接收流
                        .blockLast();

                success = true; // 如果执行到这里没有异常，说明成功了
            } catch (Exception error) {
                retryCount++;
                log.error("LLM调用失败(第{}次): {}", retryCount, error.getMessage(), error);

                if (retryCount >= maxRetries) {
                    // 所有重试都失败了
                    sendToSink("LLM调用失败，已重试" + retryCount + "次，无法完成请求。\n", null, false);
                    Optional.ofNullable(sink).ifPresent(s -> s.error(error));
                    sb.append("LLM调用失败: ").append(error.getMessage());
                    hasError.set(true);
                }
            }
        }
        return sb.toString();
    }

    private LLM getLlm(String llmProvider) {
        LLM curLLM = null;
        if (StringUtils.isNotEmpty(llmProvider)) {
            curLLM = new LLM(LLMConfig.builder().llmProvider(LLMProvider.valueOf(llmProvider.toUpperCase(Locale.ROOT))).build());
        } else {
            curLLM = llm;
        }
        return curLLM;
    }


    private String buildSystemPrompt(Message message) {
        String roleDescription = "";
        if (StringUtils.isNotEmpty(this.goal)) {
            roleDescription = """
                    \n
                    profile: %s
                    goal: %s
                    constraints: %s
                    output format: %s
                    \n
                    """.formatted(this.profile, this.goal, this.constraints, this.outputFormat);
        }
        String prompt = MonerSystemPrompt.mcpPrompt(message, this, roleDescription, "default", this.name, this.customInstructions, this.tools, this.mcpTools, this.workflow, this.focusChainManager.getFocusChainSettings().isEnabled());
        log.debug("system prompt:{}", prompt);
        return prompt;
    }

    //构建用户提问的prompt
    //1.支持从网络获取内容  2.支持从知识库获取内容  3.支持斜杠命令解析
    public String buildUserPrompt(Message msg, String history, FluxSink sink) {
        String queryInfo = "";
        //支持自动从网络查询信息
        if (roleMeta.getWebQuery().isAutoWebQuery()) {
            queryInfo = getNetworkQueryInfo(msg, queryInfo, sink);
        }

        //从知识库中获取信息内容
        String ragInfo = "";
        if (roleMeta.getRag().isAutoRag()) {
            ragInfo = queryKnowledgeBase(msg, sink);
        }

        // 处理斜杠命令
        String processedContent = processSlashCommands(msg.getContent(), sink);

        return AiTemplate.renderTemplate(this.userPrompt, ImmutableMap.<String, String>builder()
                //聊天记录
                .put("history", history)
                //网络上下文
                .put("web_query_info", queryInfo)
                //rag上下文
                .put("rag_info", ragInfo)
                .put("question", processedContent)
                .build());
    }


    private String getNetworkQueryInfo(Message msg, String queryInfo, FluxSink sink) {
        //使用意图分类服务判断是否需要网络查询
        if (classificationService.shouldPerformWebQuery(roleMeta.getWebQuery(), msg)) {
            sink.next("从网络获取信息\n");
            TavilySearchTool tool = new TavilySearchTool();
            JsonObject queryObj = new JsonObject();
            queryObj.addProperty("query", msg.getContent());
            String res = tool.execute(this, queryObj).toString();
            queryInfo = "===========\n" + "网络中查询到的内容:" + "\n" + res + "\n";
        }
        return queryInfo;
    }

    /**
     * 处理斜杠命令
     * @param content 用户输入内容
     * @param sink 流式输出
     * @return 处理后的内容
     */
    private String processSlashCommands(String content, FluxSink sink) {
        if (slashCommandParser == null) {
            return content;
        }
        
        try {
            // 创建FocusChainSettings（如果需要的话）
            FocusChainSettings focusChainSettings = new FocusChainSettings();
            if (focusChainManager != null && focusChainManager.getFocusChainSettings() != null) {
                focusChainSettings = focusChainManager.getFocusChainSettings();
            }
            
            // 解析斜杠命令
            SlashCommandParser.ParseResult parseResult = slashCommandParser.parseSlashCommands(content, focusChainSettings);
            
            // 如果解析到了命令，记录日志
            if (!parseResult.getProcessedText().equals(content)) {
                log.info("斜杠命令解析成功，原始内容: {}, 处理后内容: {}", content, parseResult.getProcessedText());
                sink.next("🔧 检测到斜杠命令，正在处理...\n");
            }
            
            return parseResult.getProcessedText();
        } catch (Exception e) {
            log.error("斜杠命令解析失败: {}", e.getMessage(), e);
            return content; // 解析失败时返回原始内容
        }
    }

    private String queryKnowledgeBase(Message msg, FluxSink sink) {
        try {
            //使用意图分类服务判断是否需要RAG查询
            if (classificationService.shouldPerformRagQuery(roleMeta.getRag(), msg)) {
                sink.next("从知识库获取信息\n");
                String ragUrl = System.getenv("RAG_URL");
                LLM llm = new LLM(LLMConfig.builder()
                        .llmProvider(LLMProvider.KNOWLEDGE_BASE)
                        .url(ragUrl + "/rag/query")
                        .build());

                String result = llm.queryRag(
                        msg.getContent(), // query
                        5, // topK
                        0.5, // threshold
                        "", // tag
                        "1" // tenant
                );
                result = JsonParser.parseString(result).getAsJsonObject().get("data").getAsJsonArray().get(0).getAsJsonObject().get("content").getAsString();
                return "===========\n" + "知识库中的内容:" + "\n" + result + "\n";
            }
        } catch (Throwable ex) {
            log.error(ex.getMessage());
        }
        return "";
    }


    public void setLlm(LLM llm) {
        this.llm = llm;
    }

    /**
     * 设置工作区根目录路径
     *
     * @param workspacePath 工作区根目录的绝对路径
     */
    public void setWorkspacePath(String workspacePath) {
        if (StringUtils.isNotEmpty(workspacePath)) {
            this.workspacePath = workspacePath;
            log.info("ReactorRole '{}' workspace path set to: {}", this.name, workspacePath);
        }
    }

    /**
     * 强制中断Role的执行
     * 设置中断标志，使Role在下次检查时停止执行
     */
    public void interrupt() {
        log.info("Role '{}' 收到中断信号", this.name);
        this.interrupted.set(true);
        // 如果有正在进行的流式输出，也要中断
        if (this.fluxSink != null) {
            try {
                this.fluxSink.next("⚠️ 执行已被中断\n");
                this.fluxSink.complete();
            } catch (Exception e) {
                log.debug("中断时关闭FluxSink出现异常: {}", e.getMessage());
            }
        }
    }

    /**
     * 重置中断标志
     * 允许Role重新开始执行
     */
    public void resetInterrupt() {
        log.info("Role '{}' 重置中断标志", this.name);
        this.interrupted.set(false);
        this.state.set(RoleState.observe);
    }

    /**
     * 检查是否被中断
     *
     * @return true如果被中断，false否则
     */
    public boolean isInterrupted() {
        return this.interrupted.get();
    }

    /**
     * 回滚记忆，移除最后一次交互或回滚到指定消息
     *
     * @param messageId 如果提供，则回滚到此消息之前（包含此消息）
     * @return 如果成功回滚则返回true，否则返回false
     */
    public boolean rollbackMemory(String messageId) {
        List<Message> history = this.rc.getMemory().getStorage();
        if (history == null || history.isEmpty()) {
            log.warn("无法回滚，历史记录为空");
            return false;
        }

        String checkpointIdToRevert = messageId;

        // 如果没有提供messageId，则回滚最后一次交互
        if (StringUtils.isEmpty(messageId)) {
            log.info("回滚最后一次交互");
            // 获取最后一条消息的ID作为回滚点
            checkpointIdToRevert = history.get(history.size() - 1).getId();
            // 通常一次交互包含用户消息和AI助理消息，所以我们移除最后两条
            int messagesToRemove = 2;
            if (history.size() < messagesToRemove) {
                messagesToRemove = history.size();
            }
            for (int i = 0; i < messagesToRemove; i++) {
                if (!history.isEmpty()) {
                    history.remove(history.size() - 1);
                }
            }
        } else {
            // 如果提供了messageId，则找到该消息并移除之后的所有内容
            int targetIndex = -1;
            for (int i = 0; i < history.size(); i++) {
                if (history.get(i).getId().equals(messageId)) {
                    targetIndex = i;
                    break;
                }
            }

            if (targetIndex != -1) {
                log.info("回滚到消息ID: {} (索引: {})", messageId, targetIndex);
                int originalSize = history.size();
                // 移除从targetIndex到列表末尾的所有元素
                history.subList(targetIndex, originalSize).clear();
                log.info("成功移除 {} 条消息", originalSize - targetIndex);
            } else {
                log.warn("无法回滚上下文，未找到消息ID: {}", messageId);
                return false; // 上下文回滚失败，直接返回
            }
        }

        // 上下文回滚成功后，执行文件回滚
        try {
            if (fileCheckpointManager != null && checkpointIdToRevert != null) {
                log.info("开始回滚文件系统到检查点: {}", checkpointIdToRevert);
                fileCheckpointManager.revert(checkpointIdToRevert);
                log.info("文件系统成功回滚到检查点: {}", checkpointIdToRevert);
            }
        } catch (Exception e) {
            log.error("文件系统回滚失败，检查点ID: " + checkpointIdToRevert, e);
            // 注意：这里可以选择是否向上抛出异常或返回false
            // 当前实现为只记录错误，即使文件回滚失败，上下文回滚依然算成功
        }

        return true;
    }

    /**
     * 检查中断状态，如果被中断则抛出异常
     * 用于在关键执行点进行中断检查
     */
    private void checkInterrupted() {
        if (this.interrupted.get()) {
            log.info("Role '{}' 执行被中断", this.name);
            throw new RuntimeException("Role execution interrupted");
        }
    }

    public void initConfig() {
        if (null != this.roleConfig) {
            if (this.roleConfig.containsKey("workspacePath")) {
                setWorkspacePath(this.roleConfig.get("workspacePath"));
            }

            // 配置上下文压缩参数
            configureContextCompression();
        }
    }

    /**
     * 配置上下文压缩参数
     */
    private void configureContextCompression() {
        if (this.contextManager == null || this.roleConfig == null) {
            return;
        }

        // 是否启用AI压缩
        if (this.roleConfig.containsKey("enableAiCompression")) {
            boolean enable = Boolean.parseBoolean(this.roleConfig.get("enableAiCompression"));
            this.contextManager.setEnableAiCompression(enable);
            log.info("AI压缩设置: {}", enable);
        }

        // 是否启用规则优化
        if (this.roleConfig.containsKey("enableRuleBasedOptimization")) {
            boolean enable = Boolean.parseBoolean(this.roleConfig.get("enableRuleBasedOptimization"));
            this.contextManager.setEnableRuleBasedOptimization(enable);
            log.info("规则优化设置: {}", enable);
        }

        // 压缩触发的消息数阈值
        if (this.roleConfig.containsKey("maxMessagesBeforeCompression")) {
            int maxMessages = Integer.parseInt(this.roleConfig.get("maxMessagesBeforeCompression"));
            this.contextManager.setMaxMessagesBeforeCompression(maxMessages);
            log.info("压缩消息阈值设置: {}", maxMessages);
        }
    }

    /**
     * 处理上下文压缩
     * 在每次收到新消息时检查是否需要压缩对话历史
     */
    private void processContextCompression(Message newMessage) {
        if (this.contextManager == null) {
            return;
        }

        try {
            // 获取当前的消息历史
            List<Message> currentMessages = getCurrentMessageHistory();
            FluxSink sink = getFluxSink(newMessage);

            // 异步处理上下文压缩
            this.contextManager.processNewMessage(
                    currentMessages,
                    newMessage,
                    this.taskState,
                    this.focusChainManager.getFocusChainSettings()
            ).thenAccept(result -> {
                if (result.wasCompressed()) {
                    log.info("上下文已压缩: 原始消息数={}, 压缩后消息数={}",
                            currentMessages.size() + 1, result.getProcessedMessages().size());

                    // 更新内存中的消息历史
                    updateMessageHistory(result.getProcessedMessages());

                    // 标记任务状态
                    this.taskState.setDidCompleteContextCompression(true);
                    sink.next(getTokenUsageLabel(result));

                } else if (result.wasOptimized()) {
                    log.info("应用了上下文规则优化");
                    updateMessageHistory(result.getProcessedMessages());
                    sink.next(getTokenUsageLabel(result));
                }

                if (result.hasError()) {
                    log.warn("上下文处理出现错误: {}", result.getErrorMessage());
                }
            }).exceptionally(throwable -> {
                log.error("上下文压缩处理异常", throwable);
                return null;
            });

        } catch (Exception e) {
            log.error("处理上下文压缩时发生异常", e);
        }
    }

    private String getTokenUsageLabel(ConversationContextManager.ContextProcessingResult result) {
        LLM.LLMUsage usage = LLM.LLMUsage.builder().compressedTokens(result.getCompressedTokenNum()).build();
        return TOKEN_USAGE_LABEL_START + GsonUtils.gson.toJson(usage) + TOKEN_USAGE_LABEL_END;
    }

    /**
     * 获取当前的消息历史
     */
    private List<Message> getCurrentMessageHistory() {
        try {
            return this.rc.getMemory().getStorage().stream()
                    .map(msg -> Message.builder()
                            .content(msg.getContent())
                            .role(msg.getRole())
                            .causeBy(msg.getCauseBy())
                            .createTime(msg.getCreateTime())
                            .build())
                    .collect(Collectors.toList());
        } catch (Exception e) {
            log.error("获取消息历史失败", e);
            return new ArrayList<>();
        }
    }

    /**
     * 更新消息历史
     */
    private void updateMessageHistory(List<Message> newMessages) {
        try {
            // 清空当前记忆
            this.rc.getMemory().clear();

            // 重新添加压缩后的消息
            for (Message msg : newMessages) {
                this.rc.getMemory().add(msg);
            }

            log.debug("消息历史已更新，当前消息数: {}", newMessages.size());
        } catch (Exception e) {
            log.error("更新消息历史失败", e);
        }
    }

    /**
     * 手动触发上下文压缩
     * 可以通过特殊命令或API调用触发
     */
    public CompletableFuture<Boolean> manualCompressContext() {
        if (this.contextManager == null) {
            return CompletableFuture.completedFuture(false);
        }

        try {
            List<Message> currentMessages = getCurrentMessageHistory();

            return this.contextManager.manualCompression(
                    currentMessages,
                    this.taskState,
                    this.focusChainManager.getFocusChainSettings()
            ).thenApply(result -> {
                if (result.wasCompressed()) {
                    log.info("手动压缩成功: {} -> {} 消息",
                            currentMessages.size(), result.getProcessedMessages().size());
                    updateMessageHistory(result.getProcessedMessages());
                    return true;
                } else {
                    log.info("手动压缩未执行: {}", result.getErrorMessage());
                    return false;
                }
            });
        } catch (Exception e) {
            log.error("手动压缩失败", e);
            return CompletableFuture.completedFuture(false);
        }
    }

    /**
     * 获取上下文统计信息
     */
    public ConversationContextManager.ContextStats getContextStats() {
        if (this.contextManager == null) {
            return null;
        }

        try {
            List<Message> currentMessages = getCurrentMessageHistory();
            return this.contextManager.getContextStats(currentMessages);
        } catch (Exception e) {
            log.error("获取上下文统计失败", e);
            return null;
        }
    }

    /**
     * 检查是否正在进行压缩
     */
    public boolean isContextCompressing() {
        return this.contextManager != null && this.contextManager.isCompressing();
    }

    /**
     * 检查是否是压缩命令
     */
    private boolean isCompressionCommand(Message msg) {
        if (msg == null || msg.getContent() == null) {
            return false;
        }

        String content = msg.getContent().trim().toLowerCase();
        return content.startsWith("/compress") ||
                content.startsWith("/compact") ||
                content.startsWith("/summarize") ||
                content.startsWith("/smol") ||
                content.contains("压缩对话") ||
                content.contains("总结对话");
    }

    /**
     * 处理压缩命令
     */
    private void handleCompressionCommand(Message msg, FluxSink sink) {
        if (sink != null) {
            sink.next("🔄 开始压缩对话上下文...\n");
        }

        // 显示当前上下文统计
        ConversationContextManager.ContextStats stats = getContextStats();
        if (stats != null && sink != null) {
            sink.next(String.format("📊 当前状态: %d条消息, %d个字符, 约%d个tokens\n",
                    stats.getMessageCount(), stats.getTotalCharacters(), stats.getEstimatedTokens()));
        }

        // 执行压缩
        manualCompressContext().thenAccept(success -> {
            if (success) {
                if (sink != null) {
                    ConversationContextManager.ContextStats newStats = getContextStats();
                    if (newStats != null) {
                        sink.next(String.format("✅ 压缩完成! 现在有 %d条消息, %d个字符, 约%d个tokens\n",
                                newStats.getMessageCount(), newStats.getTotalCharacters(), newStats.getEstimatedTokens()));
                    } else {
                        sink.next("✅ 对话上下文压缩完成!\n");
                    }
                    sink.next("💡 对话历史已智能总结，重要信息已保留。\n");
                    sink.complete();
                }

                // 添加压缩完成的消息到记忆
                this.putMessage(Message.builder()
                        .role(RoleType.assistant.name())
                        .content("对话上下文已成功压缩，历史信息已智能总结。")
                        .sink(sink)
                        .build());
            } else {
                if (sink != null) {
                    sink.next("❌ 压缩失败，请稍后重试。\n");
                    sink.complete();
                }

                this.putMessage(Message.builder()
                        .role(RoleType.assistant.name())
                        .content("对话压缩失败，当前对话将继续使用原有历史。")
                        .sink(sink)
                        .build());
            }
        }).exceptionally(throwable -> {
            log.error("处理压缩命令时发生异常", throwable);
            if (sink != null) {
                sink.next("❌ 压缩过程中发生异常: " + throwable.getMessage() + "\n");
                sink.complete();
            }
            return null;
        });
    }
}<|MERGE_RESOLUTION|>--- conflicted
+++ resolved
@@ -126,7 +126,7 @@
 
     // 任务状态 - 用于上下文压缩
     private TaskState taskState;
-    
+
     // 斜杠命令解析器
     private SlashCommandParser slashCommandParser;
 
@@ -249,10 +249,6 @@
         // 初始化意图分类服务
         this.classificationService = new IntentClassificationService();
 
-<<<<<<< HEAD
-        // 初始化斜杠命令解析器
-        this.slashCommandParser = new SlashCommandParser();
-=======
         try {
             this.fileCheckpointManager = new FileCheckpointManager(this.workspacePath);
         } catch (Exception e) {
@@ -260,7 +256,9 @@
             // 如果检查点管理器初始化失败，可能需要抛出异常或禁用相关功能
         }
 
->>>>>>> fcd51651
+        // 初始化斜杠命令解析器
+        this.slashCommandParser = new SlashCommandParser();
+
     }
 
     public ReactorRole(String name, String group, String version, String profile, String goal, String constraints, Integer port, LLM llm, List<ITool> tools, List<McpSchema.Tool> mcpTools) {
@@ -859,23 +857,23 @@
         if (slashCommandParser == null) {
             return content;
         }
-        
+
         try {
             // 创建FocusChainSettings（如果需要的话）
             FocusChainSettings focusChainSettings = new FocusChainSettings();
             if (focusChainManager != null && focusChainManager.getFocusChainSettings() != null) {
                 focusChainSettings = focusChainManager.getFocusChainSettings();
             }
-            
+
             // 解析斜杠命令
             SlashCommandParser.ParseResult parseResult = slashCommandParser.parseSlashCommands(content, focusChainSettings);
-            
+
             // 如果解析到了命令，记录日志
             if (!parseResult.getProcessedText().equals(content)) {
                 log.info("斜杠命令解析成功，原始内容: {}, 处理后内容: {}", content, parseResult.getProcessedText());
                 sink.next("🔧 检测到斜杠命令，正在处理...\n");
             }
-            
+
             return parseResult.getProcessedText();
         } catch (Exception e) {
             log.error("斜杠命令解析失败: {}", e.getMessage(), e);
