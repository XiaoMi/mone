--- conflicted
+++ resolved
@@ -46,17 +46,10 @@
     except Exception as e:
         raise HTTPException(status_code=500, detail=str(e))
 
-<<<<<<< HEAD
 @app.post("/next_unread_message")
 async def next_unread_message():
     try:
         input.switchToNextUnreadMessage()
-=======
-
-@app.post("/next_unread_message")
-async def next_unread_message():
-    try:
-        input_util.switchToNextUnreadMessage()
         return {"message": "Switched to next unread message successfully"}
     except Exception as e:
         raise HTTPException(status_code=500, detail=str(e))
@@ -66,13 +59,10 @@
 async def viewChatContentUpward():
     try:
         input_util.viewChatContentUpward()
->>>>>>> 21978f11
         return {"message": "Switched to next unread message successfully"}
     except Exception as e:
         raise HTTPException(status_code=500, detail=str(e))
 
-<<<<<<< HEAD
-=======
 
 @app.post("/viewChatContentBelow")
 async def viewChatContentBelow():
@@ -83,7 +73,6 @@
         raise HTTPException(status_code=500, detail=str(e))
 
 
->>>>>>> 21978f11
 def main():
     uvicorn.run(app, host="0.0.0.0", port=8000)
 
