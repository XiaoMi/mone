--- conflicted
+++ resolved
@@ -80,10 +80,6 @@
     """
     模拟按下快捷键 "win+alt+下箭头" 切换到下一个未读消息。
     """
-<<<<<<< HEAD
-    pyautogui.hotkey('win', 'alt', 'down')
-
-=======
     findWorkWechatAndTopMost()
     pyautogui.hotkey('win', 'alt', 'down')
 
@@ -153,7 +149,6 @@
         import traceback
         print("错误详情:", traceback.format_exc())
         return False
->>>>>>> 21978f11
 
 if __name__ == "__main__":
     # 测试代码
