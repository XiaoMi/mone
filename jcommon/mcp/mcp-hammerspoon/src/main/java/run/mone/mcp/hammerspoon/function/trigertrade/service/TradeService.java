--- conflicted
+++ resolved
@@ -25,14 +25,11 @@
 import com.tigerbrokers.stock.openapi.client.struct.enums.Market;
 
 import lombok.extern.slf4j.Slf4j;
-<<<<<<< HEAD
+import reactor.core.publisher.Flux;
+import reactor.core.publisher.FluxSink;
 import org.springframework.cglib.beans.BeanMap;
 import org.springframework.stereotype.Component;
 import org.springframework.util.CollectionUtils;
-=======
-import reactor.core.publisher.Flux;
-import reactor.core.publisher.FluxSink;
->>>>>>> db0971ba
 import run.mone.hive.configs.LLMConfig;
 import run.mone.hive.llm.LLM;
 import run.mone.hive.llm.LLMProvider;
@@ -52,59 +49,41 @@
 
     private static Gson gson = new Gson();
 
-    public Flux<String> sellPutOption(OptionChainModel optionChainModel, Market market, String optionDate) {
+    public Flux<String> sellPutOption(OptionChainModel optionChainModel, Market market, String optionDate, int quantity) {
         return Flux.create(sink -> {
-            sellPutOption(optionChainModel, market, optionDate, sink);
+            sellPutOption(optionChainModel, market, optionDate, sink, quantity);
             //结束
             sink.complete();
         });
     }
 
 
-<<<<<<< HEAD
-    public TradeOrderResponse sellPutOption(OptionChainModel optionChainModel, Market market, String optionDate, int quantity) {
+
+	public TradeOrderResponse sellPutOption(OptionChainModel optionChainModel, Market market, String optionDate, FluxSink<String> sink, int quantity) {
         try {
+            sink.next("\n开始卖put  信息: " + optionChainModel + " market:" + market + "\n");
             log.info("sellPutOption optionChainModel:{}, market:{}, optionDate:{}, quantity:{}", gson.toJson(optionDate), market, optionDate, quantity);
 
             Map<String, Object> templateParams = new HashMap<>();
             PrimeAssetItem.CurrencyAssets currencyAssets = TigerTradeSdkUtil.getAssetByCurrency(Currency.USD);
             log.info("currencyAssets:{}", gson.toJson(currencyAssets));
-=======
->>>>>>> db0971ba
 
-	public TradeOrderResponse sellPutOption(OptionChainModel optionChainModel, Market market, String optionDate, FluxSink<String> sink) {
-        try {
-            sink.next("\n开始卖put  信息: " + optionChainModel + " market:" + market + "\n");
             //1.查询期权链
             sink.next("\n查询期权链");
             List<OptionDetailBO> putOptions = TigerTradeSdkUtil.getOptionChainDetail(optionChainModel, "put", market);
             Preconditions.checkArgument(!CollectionUtils.isEmpty(putOptions), String.format("No put options available for the specified date:%s", optionDate));
 
-<<<<<<< HEAD
-            //2.查询股票行情
-            QuoteDelayResponse quoteDelayResponse = TigerTradeSdkUtil.quoteDelayRequest(Arrays.asList(optionChainModel.getSymbol()));
-            log.info("quoteDelayResponse:{}", gson.toJson(quoteDelayResponse));
-            QuoteDelayItem quoteDelayItem = null;
-//            String stockQuotePrompt = null;
-=======
-            //2.期权链 to markdown Prompt
-            Map<String, Object> optionChains = new HashMap<>();
-            optionChains.put("optionChains", putOptions);
-            String optionChainPromptTemplate = PromptFileUtils.readPromptFile(PromptFileUtils.OPTION_CHAIN_PROMPT);
-            String optionChainPrompt = TemplateUtils.processTemplateContent(optionChainPromptTemplate, optionChains);
-            log.info("optionChainPrompt:{}", optionChainPrompt);
-
             sink.next("\n查询股票行情");
             //3.查询股票行情
+            //2.查询股票行情
             QuoteDelayResponse quoteDelayResponse = TigerTradeSdkUtil.quoteDelayRequest(Arrays.asList(optionChainModel.getSymbol()));
             String quoteDelayResponseStr = gson.toJson(quoteDelayResponse);
             log.info("quoteDelayResponse:{}", quoteDelayResponseStr);
 
             sink.next("\n股票信息:" + quoteDelayResponseStr);
 
-            QuoteDelayItem quoteDelayItem;
-            String stockQuotePrompt = null;
->>>>>>> db0971ba
+            QuoteDelayItem quoteDelayItem = null;
+//            String stockQuotePrompt = null;
             List<QuoteDelayItem> quoteDelayItemList = quoteDelayResponse.getQuoteDelayItems();
             if (!CollectionUtils.isEmpty(quoteDelayItemList)) {
                 quoteDelayItem = quoteDelayItemList.getFirst();
@@ -113,12 +92,9 @@
 //                log.info("stockQuotePrompt:{}", stockQuotePrompt);
             }
 
-<<<<<<< HEAD
             transTemplateParams(templateParams, currencyAssets, putOptions, quoteDelayItem);
 
-=======
             sink.next("\nai决策 选期权");
->>>>>>> db0971ba
             //4.ai决策 选期权
             OptionDetailBO selectedOption = selectOptionByAi(templateParams, putOptions);
             Preconditions.checkArgument(null != selectedOption, "ai select option is null, break");
@@ -155,12 +131,6 @@
         templateParams.putAll(quoteDelayItemMap);
     }
 
-
-
-    public TradeOrderResponse sellPutOption(OptionChainModel optionChainModel, Market market, String optionDate) {
-        return this.sellPutOption(optionChainModel, market, optionDate, 1);
-    }
-
     private static OptionDetailBO selectOptionByAi(Map<String, Object> templateParams, List<OptionDetailBO> putOptions) throws IOException {
         String sellPutPromptTemplate = PromptFileUtils.readPromptFile(PromptFileUtils.SELL_PUT_STRATEGY_PROMPT);
         String sellPutPrompt = TemplateUtils.processTemplateContent(sellPutPromptTemplate, templateParams);
