--- conflicted
+++ resolved
@@ -62,8 +62,6 @@
                     new Tool(function3.getName(), function3.getDesc(), function3.getToolScheme()),
                     function3
             );
-<<<<<<< HEAD
-=======
 
             ViewChatContentUpwardFunction function4 = new ViewChatContentUpwardFunction();
             var toolRegistration4 = new McpServer.ToolRegistration(
@@ -79,7 +77,6 @@
             );
             syncServer.addTool(toolRegistration5);
 
->>>>>>> 21978f11
             syncServer.addTool(toolRegistration3);
 
             log.info("Successfully registered tools");
