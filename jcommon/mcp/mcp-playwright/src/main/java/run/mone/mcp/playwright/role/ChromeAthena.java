--- conflicted
+++ resolved
@@ -53,12 +53,7 @@
 
     private WebSocketSession session;
 
-<<<<<<< HEAD
-
     private List<Role> roleList = Lists.newArrayList(new Shopper(), new Searcher(), new Mailer(), new Summarizer(), new BilibiliPublisher());
-=======
-    private List<Role> roleList = Lists.newArrayList(new Shopper(), new Searcher(), new Mailer(), new Summarizer());
->>>>>>> 6b3033f0
 
     private List<Action> actionList = Lists.newArrayList(new OpenTabAction(""), new OperationAction(), new ScrollAction(),
             new FullPageAction(), new GetContentAction(), new ChatAction(), new ProcessAction());
