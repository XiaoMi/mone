--- conflicted
+++ resolved
@@ -102,12 +102,7 @@
             Integer pipelineId = convertToInteger(pipelineIdObj);
             Integer pipelineRecordIdInt = convertToInteger(pipelineRecordId);
 
-<<<<<<< HEAD
-            List<Object> requestBody = List.of(projectId, pipelineId, execId);
-=======
-            Map<String, Object> userMap = new HashMap<>();
             List<Object> requestBody = List.of(projectId, pipelineId, pipelineRecordIdInt);
->>>>>>> 03d836ca
             String requestBodyStr = objectMapper.writeValueAsString(requestBody);
             log.info("getDeployMachines request: {}", requestBodyStr);
 
