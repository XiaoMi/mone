--- conflicted
+++ resolved
@@ -4,12 +4,9 @@
 import com.fasterxml.jackson.databind.ObjectMapper;
 import com.google.gson.JsonObject;
 import lombok.Data;
-<<<<<<< HEAD
-=======
 import org.springframework.beans.factory.annotation.Value;
 import org.springframework.stereotype.Component;
 
->>>>>>> 9557b201
 import lombok.extern.slf4j.Slf4j;
 import okhttp3.*;
 import org.apache.commons.lang3.StringUtils;
@@ -31,13 +28,9 @@
 @Slf4j
 @Component
 public class CreatePipelineTool implements ITool {
-<<<<<<< HEAD
-    private final String gitUserName;
-=======
 
     @Value("${git.email.suffix}")
     private String gitUserName;
->>>>>>> 9557b201
 
     public static String gitName = "";
     public static final String name = "create_pipeline";
@@ -48,11 +41,6 @@
     private final ObjectMapper objectMapper;
 
     public CreatePipelineTool() {
-        this(null);
-    }
-
-    public CreatePipelineTool(String gitUserName) {
-        this.gitUserName = gitUserName;
         this.client = new OkHttpClient.Builder()
                 .connectTimeout(30, TimeUnit.SECONDS)
                 .readTimeout(30, TimeUnit.SECONDS)
