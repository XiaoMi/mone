package run.mone.mcp.milinenew.config;

import com.google.common.collect.ImmutableMap;
import com.google.common.collect.Lists;
import lombok.extern.slf4j.Slf4j;
import org.springframework.beans.factory.annotation.Autowired;
import org.springframework.context.annotation.Bean;
import org.springframework.context.annotation.Configuration;
import run.mone.hive.configs.Const;
import run.mone.hive.mcp.function.ChatFunction;
import run.mone.hive.mcp.service.RoleMeta;
import run.mone.hive.roles.tool.*;
import run.mone.mcp.milinenew.function.*;
import run.mone.mcp.milinenew.tools.*;

import run.mone.mcp.git.tool.GitCloneTool;
import run.mone.mcp.git.tool.GitCommitTool;
import run.mone.mcp.git.tool.GitPushTool;
import run.mone.mcp.milinenew.tools.RunPipelineTool;

import org.springframework.beans.factory.annotation.Value;

import static run.mone.hive.common.Constants.*;

/**
 * @author wangmin
 * @author goodjava@qq.com
 * @author shanwb
 * @date 2025/1/1
 */
@Configuration
@Slf4j
public class AgentConfig {
    @Autowired
    private GitCloneTool gitCloneTool;
    @Autowired
    private GitCommitTool gitCommitTool;
    @Autowired
    private GitPushTool gitPushTool;

    @Value("${mcp.agent.mode:MCP}")
    private String agentMode;

    @Value("${mcp.agent.name:miline_new}")
    private String agentName;

    @Value("${mcp.http.port:8082}")
    private String httpPort;

    @Autowired
    private CreatePipelineFunction createPipelineFunction;

    @Autowired
    private CreateProjectFunction createProjectFunction;

    @Autowired
    private GenerateGitCodeFunction generateGitCodeFunction;

    @Autowired
    private RunPipelineFunction runPipelineFunction;

    @Autowired
    private GetDeployMachinesFunction getDeployMachinesFunction;

    @Autowired
    private ScaleOrderFunction scaleOrderFunction;
  
    @Autowired
    QueryPipelineByGitUrlFunction queryPipelineByGitUrlFunction;

    @Autowired
    private K8sBatchDeployFunction k8sBatchDeployFunction;

    @Autowired
    private UserBatchFunction userBatchFunction;

    @Autowired
    private CreatePipelineTool createPipelineTool;

    @Autowired
    private CreateProjectTool createProjectTool;

    @Autowired
    private GenerateGitCodeTool generateGitCodeTool;

    @Autowired
    private RunPipelineTool runPipelineTool;

    @Autowired
    GetDeployMachinesTool getDeployMachinesTool;

    @Autowired
    private ScaleOrderTool scaleOrderTool;

    @Bean
    public RoleMeta roleMeta() {
        boolean agentModel = RoleMeta.RoleMode.valueOf(agentMode).equals(RoleMeta.RoleMode.AGENT);
        log.warn("{} is agent model:{}", agentName, agentModel);

        String profile = """
                你是一名优秀的MiLine智能体.
                MiLine是一套CI/CD平台，提供项目脚手架及部署相关能力.
                """;

        String goal = "你的目标是更好的帮助用户";
        String constraints = "专注于处理MiLine相关问题";
        String workflow = """
                你是功能完成的MiLine智能体，涉及MiLine相关的需求内部自闭环.
                接到需求后请先完成意图识别，再按对应的意图流程按步骤处理：
                   1. 项目初始化
                     - 根据projectName生成项目
                     - 根据提供的projectId、env生成代码
                     - 根据projectId、pipelineName、gitUrl、gitName创建流水线
                     - 根据projectId、pipelineId触发流水线进行发布
                   2. 其它单步诉求
                     - 调用内部tool完成
                   3. 非MiLine诉求
                     - 友好回复不在支持范围
                """;

        return RoleMeta.builder()
                .profile(profile)
                .goal(goal)
                .constraints(constraints)
                //内部工具
                .tools(Lists.newArrayList(
                                new ChatTool(),
                                new AskTool(),
                                new AttemptCompletionTool(),
                                createProjectTool,
                                generateGitCodeTool,
                                createPipelineTool,
                                runPipelineTool,
                                scaleOrderTool,
                                getDeployMachinesTool,
                                gitCloneTool,
                                gitCommitTool,
                                gitPushTool
                        )
                )
                .mode(RoleMeta.RoleMode.valueOf(agentMode))
                .mcpTools(
                        agentModel
                                ? Lists.newArrayList(new ChatFunction(agentName, 20))
<<<<<<< HEAD
                                : Lists.newArrayList(createPipelineFunction, createProjectFunction, generateGitCodeFunction, runPipelineFunction, getDeployMachinesFunction, queryPipelineByGitUrlFunction, k8sBatchDeployFunction,
                                userBatchFunction)
=======
                                : Lists.newArrayList(createPipelineFunction, createProjectFunction, generateGitCodeFunction, runPipelineFunction, getDeployMachinesFunction, queryPipelineByGitUrlFunction, scaleOrderFunction)
>>>>>>> 8e76dc4a
                )
                .workflow(workflow)
                .meta(
                        agentModel
                                ? ImmutableMap.of(Const.HTTP_PORT, httpPort,
                                Const.AGENT_SERVER_NAME, "miline_server",
                                Const.HTTP_ENABLE_AUTH, "true")
                                : ImmutableMap.of(Const.HTTP_PORT, httpPort,
                                Const.AGENT_SERVER_NAME, "miline_server",
                                Const.HTTP_ENABLE_AUTH, "true",
                                META_KEY_PROFILE, profile,
                                META_KEY_WORKFLOW, workflow)
                )
                .build();
    }

}

<|MERGE_RESOLUTION|>--- conflicted
+++ resolved
@@ -31,6 +31,7 @@
 @Configuration
 @Slf4j
 public class AgentConfig {
+
     @Autowired
     private GitCloneTool gitCloneTool;
     @Autowired
@@ -64,7 +65,7 @@
 
     @Autowired
     private ScaleOrderFunction scaleOrderFunction;
-  
+
     @Autowired
     QueryPipelineByGitUrlFunction queryPipelineByGitUrlFunction;
 
@@ -124,45 +125,40 @@
                 .constraints(constraints)
                 //内部工具
                 .tools(Lists.newArrayList(
-                                new ChatTool(),
-                                new AskTool(),
-                                new AttemptCompletionTool(),
-                                createProjectTool,
-                                generateGitCodeTool,
-                                createPipelineTool,
-                                runPipelineTool,
-                                scaleOrderTool,
-                                getDeployMachinesTool,
-                                gitCloneTool,
-                                gitCommitTool,
-                                gitPushTool
-                        )
+                        new ChatTool(),
+                        new AskTool(),
+                        new AttemptCompletionTool(),
+                        createProjectTool,
+                        generateGitCodeTool,
+                        createPipelineTool,
+                        runPipelineTool,
+                        scaleOrderTool,
+                        getDeployMachinesTool,
+                        gitCloneTool,
+                        gitCommitTool,
+                        gitPushTool
+                )
                 )
                 .mode(RoleMeta.RoleMode.valueOf(agentMode))
                 .mcpTools(
                         agentModel
                                 ? Lists.newArrayList(new ChatFunction(agentName, 20))
-<<<<<<< HEAD
                                 : Lists.newArrayList(createPipelineFunction, createProjectFunction, generateGitCodeFunction, runPipelineFunction, getDeployMachinesFunction, queryPipelineByGitUrlFunction, k8sBatchDeployFunction,
-                                userBatchFunction)
-=======
-                                : Lists.newArrayList(createPipelineFunction, createProjectFunction, generateGitCodeFunction, runPipelineFunction, getDeployMachinesFunction, queryPipelineByGitUrlFunction, scaleOrderFunction)
->>>>>>> 8e76dc4a
+                                        userBatchFunction, scaleOrderFunction)
                 )
                 .workflow(workflow)
                 .meta(
                         agentModel
                                 ? ImmutableMap.of(Const.HTTP_PORT, httpPort,
-                                Const.AGENT_SERVER_NAME, "miline_server",
-                                Const.HTTP_ENABLE_AUTH, "true")
+                                        Const.AGENT_SERVER_NAME, "miline_server",
+                                        Const.HTTP_ENABLE_AUTH, "true")
                                 : ImmutableMap.of(Const.HTTP_PORT, httpPort,
-                                Const.AGENT_SERVER_NAME, "miline_server",
-                                Const.HTTP_ENABLE_AUTH, "true",
-                                META_KEY_PROFILE, profile,
-                                META_KEY_WORKFLOW, workflow)
+                                        Const.AGENT_SERVER_NAME, "miline_server",
+                                        Const.HTTP_ENABLE_AUTH, "true",
+                                        META_KEY_PROFILE, profile,
+                                        META_KEY_WORKFLOW, workflow)
                 )
                 .build();
     }
 
-}
-
+}