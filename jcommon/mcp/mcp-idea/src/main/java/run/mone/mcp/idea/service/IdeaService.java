package run.mone.mcp.idea.service;

import java.util.List;

import org.springframework.beans.factory.annotation.Autowired;
import org.springframework.stereotype.Service;

import run.mone.hive.llm.LLM;
import run.mone.hive.schema.AiMessage;

@Service
public class IdeaService {

    @Autowired
    private LLM llm;

    public String reviewCode(String code) {
        String prompt = "请对以下代码进行review，提供改进建议(尽量一句话描述清楚)：\n\n" + code;
        return llm.chat(List.of(new AiMessage("user", prompt)));
    }

    public String createComment(String code) {
        String prompt = "请对以下代码生成注释(尽量一句话,你的comment放到<comment></comment>中)：\n\n" + code;
        return llm.chat(List.of(new AiMessage("user", prompt)));
    }

<<<<<<< HEAD
    public String createComment(String code) {
        String prompt = "请对以下代码生成注释：\n\n" + code;
        return llm.chat(List.of(new AiMessage("user", prompt)));
    }

    public String gitPush(String code) {
        String prompt = "请对以下代码生成git提交的commit信息：\n\n" + code;
=======
    public String gitPush(String code) {
        String prompt = "请对以下代码生成git提交的commit信息(你的commit信息放到<commit></commit>中)：\n\n" + code;
>>>>>>> 81ddf3c8
        return llm.chat(List.of(new AiMessage("user", prompt)));
    }

    public String methodRename(String code) {
<<<<<<< HEAD
        String prompt = "请对以下方法重命名：\n\n" + code;
        return llm.chat(List.of(new AiMessage("user", prompt)));
    }

=======
        String prompt = "请对以下方法重命名(你只需返回方法名即可,你的方法名放到<methodName></methodName>中)：\n\n" + code;
        return llm.chat(List.of(new AiMessage("user", prompt)));
    }

    public String extractContent(String text, String tag) {
        String startTag = "<" + tag + ">";
        String endTag = "</" + tag + ">";
        int startIndex = text.indexOf(startTag);
        int endIndex = text.indexOf(endTag);
        
        if (startIndex != -1 && endIndex != -1) {
            return text.substring(startIndex + startTag.length(), endIndex);
        }
        return "";
    }

>>>>>>> 81ddf3c8
}<|MERGE_RESOLUTION|>--- conflicted
+++ resolved
@@ -24,28 +24,12 @@
         return llm.chat(List.of(new AiMessage("user", prompt)));
     }
 
-<<<<<<< HEAD
-    public String createComment(String code) {
-        String prompt = "请对以下代码生成注释：\n\n" + code;
-        return llm.chat(List.of(new AiMessage("user", prompt)));
-    }
-
-    public String gitPush(String code) {
-        String prompt = "请对以下代码生成git提交的commit信息：\n\n" + code;
-=======
     public String gitPush(String code) {
         String prompt = "请对以下代码生成git提交的commit信息(你的commit信息放到<commit></commit>中)：\n\n" + code;
->>>>>>> 81ddf3c8
         return llm.chat(List.of(new AiMessage("user", prompt)));
     }
 
     public String methodRename(String code) {
-<<<<<<< HEAD
-        String prompt = "请对以下方法重命名：\n\n" + code;
-        return llm.chat(List.of(new AiMessage("user", prompt)));
-    }
-
-=======
         String prompt = "请对以下方法重命名(你只需返回方法名即可,你的方法名放到<methodName></methodName>中)：\n\n" + code;
         return llm.chat(List.of(new AiMessage("user", prompt)));
     }
@@ -62,5 +46,4 @@
         return "";
     }
 
->>>>>>> 81ddf3c8
 }