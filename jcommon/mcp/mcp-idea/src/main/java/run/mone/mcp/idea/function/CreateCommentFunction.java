package run.mone.mcp.idea.function;

<<<<<<< HEAD
import lombok.RequiredArgsConstructor;
import org.springframework.stereotype.Component;
import run.mone.hive.mcp.spec.McpSchema;
import run.mone.mcp.idea.service.IdeaService;

=======
>>>>>>> 81ddf3c8
import java.util.List;
import java.util.Map;
import java.util.function.Function;

<<<<<<< HEAD
=======
import com.google.gson.JsonObject;
import org.springframework.stereotype.Component;

import lombok.RequiredArgsConstructor;
import run.mone.hive.mcp.spec.McpSchema;
import run.mone.mcp.idea.service.IdeaService;

>>>>>>> 81ddf3c8
@Component
@RequiredArgsConstructor
public class CreateCommentFunction implements Function<Map<String, Object>, McpSchema.CallToolResult> {

    private final IdeaService ideaService;

    public String getName() {
        return "createComment";
<<<<<<< HEAD
    }

    public String getDesc() {
        return "IDEA operations including create comment";
    }

=======
    }

    public String getDesc() {
        return "IDEA operations including create comment";
    }

>>>>>>> 81ddf3c8
    public String getToolScheme() {
        return TOOL_SCHEMA;
    }

    private String TOOL_SCHEMA = """
            {
                "type": "object",
                "properties": {
<<<<<<< HEAD
                    "projectName": {
                        "type": "string",
                        "description": "需要生成注释的项目"
                    },
                    "className": {
                        "type": "string",
                        "description": "需要操作的class"
                    },
                    "code": {
                        "type": "string",
                        "description": "The source code that needs to be reviewed"
                    }
                },
                "required": ["code"]
=======
                    "code": {
                        "type": "string",
                        "description": "The source code that needs to be reviewed"
                    },
                    "methodName": {
                        "type": "string",
                        "description": "The name of the method to be reviewed"
                    }
                },
                "required": ["code", "methodName"]
>>>>>>> 81ddf3c8
            }
            """;

    @Override
    public McpSchema.CallToolResult apply(Map<String, Object> arguments) {
<<<<<<< HEAD

        try {
            String result = ideaService.createComment((String) arguments.get("code"));
            return new McpSchema.CallToolResult(List.of(new McpSchema.TextContent(result)), false);
=======
        try {
            String code = (String) arguments.get("code");
            String methodName = (String) arguments.get("methodName");

            JsonObject type = new JsonObject();
            type.addProperty("type", "comment");
            type.addProperty("methodName", methodName);
            String result = ideaService.createComment(code);

            String comment = ideaService.extractContent(result, "comment");
            type.addProperty("comment", comment);

            return new McpSchema.CallToolResult(List.of(new McpSchema.TextContent(type.toString(), result)), false);
>>>>>>> 81ddf3c8
        } catch (Exception e) {
            return new McpSchema.CallToolResult(List.of(new McpSchema.TextContent("Error: " + e.getMessage())), true);
        }
    }
}<|MERGE_RESOLUTION|>--- conflicted
+++ resolved
@@ -1,19 +1,13 @@
 package run.mone.mcp.idea.function;
 
-<<<<<<< HEAD
 import lombok.RequiredArgsConstructor;
 import org.springframework.stereotype.Component;
 import run.mone.hive.mcp.spec.McpSchema;
 import run.mone.mcp.idea.service.IdeaService;
 
-=======
->>>>>>> 81ddf3c8
 import java.util.List;
 import java.util.Map;
 import java.util.function.Function;
-
-<<<<<<< HEAD
-=======
 import com.google.gson.JsonObject;
 import org.springframework.stereotype.Component;
 
@@ -21,7 +15,6 @@
 import run.mone.hive.mcp.spec.McpSchema;
 import run.mone.mcp.idea.service.IdeaService;
 
->>>>>>> 81ddf3c8
 @Component
 @RequiredArgsConstructor
 public class CreateCommentFunction implements Function<Map<String, Object>, McpSchema.CallToolResult> {
@@ -30,21 +23,12 @@
 
     public String getName() {
         return "createComment";
-<<<<<<< HEAD
     }
 
     public String getDesc() {
         return "IDEA operations including create comment";
     }
 
-=======
-    }
-
-    public String getDesc() {
-        return "IDEA operations including create comment";
-    }
-
->>>>>>> 81ddf3c8
     public String getToolScheme() {
         return TOOL_SCHEMA;
     }
@@ -53,22 +37,6 @@
             {
                 "type": "object",
                 "properties": {
-<<<<<<< HEAD
-                    "projectName": {
-                        "type": "string",
-                        "description": "需要生成注释的项目"
-                    },
-                    "className": {
-                        "type": "string",
-                        "description": "需要操作的class"
-                    },
-                    "code": {
-                        "type": "string",
-                        "description": "The source code that needs to be reviewed"
-                    }
-                },
-                "required": ["code"]
-=======
                     "code": {
                         "type": "string",
                         "description": "The source code that needs to be reviewed"
@@ -79,18 +47,11 @@
                     }
                 },
                 "required": ["code", "methodName"]
->>>>>>> 81ddf3c8
             }
             """;
 
     @Override
     public McpSchema.CallToolResult apply(Map<String, Object> arguments) {
-<<<<<<< HEAD
-
-        try {
-            String result = ideaService.createComment((String) arguments.get("code"));
-            return new McpSchema.CallToolResult(List.of(new McpSchema.TextContent(result)), false);
-=======
         try {
             String code = (String) arguments.get("code");
             String methodName = (String) arguments.get("methodName");
@@ -104,7 +65,6 @@
             type.addProperty("comment", comment);
 
             return new McpSchema.CallToolResult(List.of(new McpSchema.TextContent(type.toString(), result)), false);
->>>>>>> 81ddf3c8
         } catch (Exception e) {
             return new McpSchema.CallToolResult(List.of(new McpSchema.TextContent("Error: " + e.getMessage())), true);
         }
