package run.mone.mcp.idea.function;

import com.google.gson.Gson;
import com.google.gson.JsonObject;
import lombok.Data;
import run.mone.hive.mcp.spec.McpSchema;

import java.util.List;
import java.util.Map;
import java.util.function.Function;

@Data
public class GenerateBizCodeFunction implements Function<Map<String, Object>, McpSchema.CallToolResult> {

    public GenerateBizCodeFunction(String port) {
        this.ideaPort = port;
    }

    private String name = "generateBizCode";

    private String desc = "根据需求，生成业务代码";
    private String ideaPort;

    private String toolScheme = """
                {
                    "type": "object",
                    "properties": {
                        "requirement": {
                            "type": "string",
                            "description":"需求描述，用户输入什么就传什么，不要有任何更改，否则会有不好的事情发生"
                        },
                        "fileLists": {
                            "type": "array",
                            "items": {
                                "type": "string"
                            },
                            "description":"文件列表，根据需求分析出来要操作的文件数组"
                        },
                        "projectName": {
                            "type": "string",
                            "description":"需要操作的项目，你不应该假设项目名称，如果不知道填什么，请询问用户，否则会有不好的事情发生!"
                        }
                    },
                    "required": ["requirement","projectName"]
                }
                """;

    @Override
    public McpSchema.CallToolResult apply(Map<String, Object> arguments) {
        JsonObject req = new JsonObject();
        req.addProperty("cmd", "writeCodeMethod");
        req.addProperty("from", "idea_mcp");
        req.addProperty("requirement", (String) arguments.get("requirement"));
        req.addProperty("projectName", (String) arguments.get("projectName"));
<<<<<<< HEAD
        req.add("fileLists", new Gson().toJsonTree(arguments.get("fileLists")));
=======
>>>>>>> 606fad2f
        req.addProperty("athenaPluginHost", "127.0.0.1:" + ideaPort);
        JsonObject res = IdeaFunctions.callAthena(ideaPort, req);
        if (res.get("code") != null && res.get("code").getAsInt() == 0) {
            return new McpSchema.CallToolResult(List.of(new McpSchema.TextContent("已完成")), false);
        }
        return new McpSchema.CallToolResult(List.of(new McpSchema.TextContent(new Gson().toJson(res))), true);
    }
}<|MERGE_RESOLUTION|>--- conflicted
+++ resolved
@@ -52,10 +52,7 @@
         req.addProperty("from", "idea_mcp");
         req.addProperty("requirement", (String) arguments.get("requirement"));
         req.addProperty("projectName", (String) arguments.get("projectName"));
-<<<<<<< HEAD
         req.add("fileLists", new Gson().toJsonTree(arguments.get("fileLists")));
-=======
->>>>>>> 606fad2f
         req.addProperty("athenaPluginHost", "127.0.0.1:" + ideaPort);
         JsonObject res = IdeaFunctions.callAthena(ideaPort, req);
         if (res.get("code") != null && res.get("code").getAsInt() == 0) {
