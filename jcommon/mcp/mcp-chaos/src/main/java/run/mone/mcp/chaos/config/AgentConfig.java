--- conflicted
+++ resolved
@@ -2,10 +2,7 @@
 
 import com.google.common.collect.ImmutableMap;
 import com.google.common.collect.Lists;
-<<<<<<< HEAD
 import org.springframework.beans.factory.annotation.Autowired;
-=======
->>>>>>> 732965c7
 import org.springframework.beans.factory.annotation.Value;
 import org.springframework.context.annotation.Bean;
 import org.springframework.context.annotation.Configuration;
@@ -15,7 +12,7 @@
 import run.mone.hive.roles.tool.*;
 import run.mone.mcp.chaos.function.ChaosFunction;
 import run.mone.mcp.chaos.function.CreateChaosFunction;
-import scala.collection.immutable.Stream;
+
 
 /**
  * @author zhangxiaowei6
@@ -29,15 +26,12 @@
     @Value("${mcp.agent.mode:MCP}")
     private String agentMode;
 
-<<<<<<< HEAD
     @Autowired
     ChaosFunction chaosFunction;
 
     @Autowired
     CreateChaosFunction createChaosFunction;
 
-=======
->>>>>>> 732965c7
     @Bean
     public RoleMeta roleMeta() {
         return RoleMeta.builder()
@@ -51,17 +45,12 @@
                         new AttemptCompletionTool()))
                 //mcp工具
                 .mode(RoleMeta.RoleMode.valueOf(agentMode))
-<<<<<<< HEAD
                 .mcpTools(
                         RoleMeta.RoleMode.valueOf(agentMode).equals(RoleMeta.RoleMode.AGENT)
-                                ? Lists.newArrayList(new ChatFunction(agentName, 20))
+                                ? Lists.newArrayList(new ChatFunction(agentName, 20),chaosFunction,createChaosFunction)
                                 : Lists.newArrayList(chaosFunction,createChaosFunction)
                 )
                 .meta(ImmutableMap.of(Const.HTTP_PORT,"8082",Const.AGENT_SERVER_NAME,"chaos_server", Const.HTTP_ENABLE_AUTH, "true"))
-=======
-                .mcpTools(Lists.newArrayList(new ChaosFunction(),new CreateChaosFunction()))
-                .meta(ImmutableMap.of(Const.HTTP_PORT,"8901",Const.AGENT_SERVER_NAME,"chaos_server", Const.HTTP_ENABLE_AUTH, Const.TRUE))
->>>>>>> 732965c7
                 .build();
     }
 }