<?xml version="1.0" encoding="UTF-8"?>
<project xmlns="http://maven.apache.org/POM/4.0.0"
         xmlns:xsi="http://www.w3.org/2001/XMLSchema-instance"
         xsi:schemaLocation="http://maven.apache.org/POM/4.0.0 http://maven.apache.org/xsd/maven-4.0.0.xsd">
    <modelVersion>4.0.0</modelVersion>
    <parent>
        <groupId>run.mone</groupId>
        <artifactId>jcommon</artifactId>
        <version>1.6.0-jdk21-SNAPSHOT</version>
    </parent>

    <artifactId>mcp</artifactId>
    <version>1.6.1-jdk21-SNAPSHOT</version>
    <packaging>pom</packaging>
    <modules>
        <module>mcp-mysql</module>
        <module>mcp-mongo</module>
        <module>mcp-redis</module>
        <module>mcp-shell</module>
        <module>mcp-docker</module>
        <module>mcp-neo4j</module>
        <module>mcp-playwright</module>
        <module>mcp-applescript</module>
        <module>mcp-multimodal</module>
        <module>mcp-memory</module>
<<<<<<< HEAD
        <module>mcp-solution-assessor</module>
=======
        <module>mcp-filesystem</module>
>>>>>>> a1a1e36b
    </modules>

    <properties>
        <maven.compiler.source>17</maven.compiler.source>
        <maven.compiler.target>17</maven.compiler.target>
        <project.build.sourceEncoding>UTF-8</project.build.sourceEncoding>
        <logback.version>1.5.12</logback.version>
    </properties>

    <dependencies>
        <dependency>
            <groupId>org.apache.httpcomponents.client5</groupId>
            <artifactId>httpclient5</artifactId>
            <version>5.4.1</version>
            <scope>runtime</scope>
        </dependency>
        <dependency>
            <groupId>run.mone</groupId>
            <artifactId>hive</artifactId>
            <version>1.6.1-jdk21-SNAPSHOT</version>
        </dependency>

        <dependency>
            <groupId>org.springframework.boot</groupId>
            <artifactId>spring-boot-starter-test</artifactId>
            <version>3.4.1</version>
            <scope>test</scope>
        </dependency>

        <dependency>
            <groupId>org.springframework</groupId>
            <artifactId>spring-test</artifactId>
            <version>6.2.1</version>
            <scope>test</scope>
        </dependency>

        <dependency>
            <groupId>org.slf4j</groupId>
            <artifactId>slf4j-api</artifactId>
            <version>2.0.15</version>
        </dependency>

        <dependency>
            <groupId>ch.qos.logback</groupId>
            <artifactId>logback-classic</artifactId>
            <version>${logback.version}</version>
        </dependency>

        <dependency>
            <groupId>ch.qos.logback</groupId>
            <artifactId>logback-core</artifactId>
            <version>${logback.version}</version>
        </dependency>

        <dependency>
            <groupId>redis.clients</groupId>
            <artifactId>jedis</artifactId>
            <version>4.3.1</version>
        </dependency>


        <dependency>
            <groupId>org.springframework</groupId>
            <artifactId>spring-core</artifactId>
            <version>6.2.1</version>
        </dependency>

        <dependency>
            <groupId>org.springframework</groupId>
            <artifactId>spring-context</artifactId>
            <version>6.2.1</version>
        </dependency>

        <dependency>
            <groupId>org.springframework</groupId>
            <artifactId>spring-core</artifactId>
            <version>6.2.1</version>
        </dependency>

        <dependency>
            <groupId>org.springframework</groupId>
            <artifactId>spring-webmvc</artifactId>
            <version>6.2.1</version>
        </dependency>

        <dependency>
            <groupId>run.mone</groupId>
            <artifactId>hive</artifactId>
            <version>1.6.1-jdk21-SNAPSHOT</version>
            <exclusions>
                <exclusion>
                    <artifactId>logback-classic</artifactId>
                    <groupId>ch.qos.logback</groupId>
                </exclusion>
                <exclusion>
                    <artifactId>logback-core</artifactId>
                    <groupId>ch.qos.logback</groupId>
                </exclusion>
            </exclusions>
        </dependency>

        <dependency>
            <groupId>com.fasterxml.jackson.core</groupId>
            <artifactId>jackson-databind</artifactId>
            <version>2.18.2</version>
        </dependency>

        <dependency>
            <groupId>com.fasterxml.jackson.core</groupId>
            <artifactId>jackson-core</artifactId>
            <version>2.18.2</version>
        </dependency>

        <dependency>
            <groupId>com.google.code.gson</groupId>
            <artifactId>gson</artifactId>
            <version>2.11.0</version>
        </dependency>

        <dependency>
            <groupId>io.projectreactor</groupId>
            <artifactId>reactor-core</artifactId>
            <version>3.7.0</version>
        </dependency>

        <dependency>
            <groupId>org.springframework.boot</groupId>
            <artifactId>spring-boot-starter-web</artifactId>
            <version>3.4.1</version>
        </dependency>

    </dependencies>

</project><|MERGE_RESOLUTION|>--- conflicted
+++ resolved
@@ -23,11 +23,8 @@
         <module>mcp-applescript</module>
         <module>mcp-multimodal</module>
         <module>mcp-memory</module>
-<<<<<<< HEAD
         <module>mcp-solution-assessor</module>
-=======
         <module>mcp-filesystem</module>
->>>>>>> a1a1e36b
     </modules>
 
     <properties>
