<?xml version="1.0" encoding="UTF-8"?>
<project xmlns="http://maven.apache.org/POM/4.0.0"
         xmlns:xsi="http://www.w3.org/2001/XMLSchema-instance"
         xsi:schemaLocation="http://maven.apache.org/POM/4.0.0 http://maven.apache.org/xsd/maven-4.0.0.xsd">
    <modelVersion>4.0.0</modelVersion>
    <parent>
        <groupId>run.mone</groupId>
        <artifactId>jcommon</artifactId>
        <version>1.6.0-jdk21-SNAPSHOT</version>
    </parent>

    <artifactId>mcp</artifactId>
    <version>1.6.1-jdk21-SNAPSHOT</version>
    <packaging>pom</packaging>
    <modules>
        <module>mcp-mysql</module>
        <module>mcp-mongo</module>
        <module>mcp-redis</module>
        <module>mcp-shell</module>
        <module>mcp-docker</module>
        <module>mcp-neo4j</module>
        <module>mcp-playwright</module>
        <module>mcp-applescript</module>
        <module>mcp-multimodal</module>
        <module>mcp-memory</module>
        <module>mcp-solution-assessor</module>
        <module>mcp-filesystem</module>
        <module>mcp-prettier</module>
        <module>mcp-writer</module>
        <module>mcp-fetch</module>
        <module>mcp-coder</module>
        <module>mcp-excel</module>
        <module>mcp-song</module>
        <module>mcp-sequentialthinking</module>
        <module>mcp-git</module>
        <module>mcp-hammerspoon</module>
        <module>mcp-idea</module>
        <module>mcp-feishu</module>
<<<<<<< HEAD
        <module>mcp-chrome</module>
=======
        <module>mcp-docparsing</module>
        <module>mcp-email</module>
        <module>mcp-time</module>
        <module>mcp-xmind</module>
>>>>>>> cc54d66a
    </modules>

    <properties>
        <maven.compiler.source>17</maven.compiler.source>
        <maven.compiler.target>17</maven.compiler.target>
        <project.build.sourceEncoding>UTF-8</project.build.sourceEncoding>
        <logback.version>1.5.12</logback.version>
    </properties>

    <dependencies>
        <dependency>
            <groupId>org.apache.httpcomponents.client5</groupId>
            <artifactId>httpclient5</artifactId>
            <version>5.4.1</version>
            <scope>runtime</scope>
        </dependency>
        <dependency>
            <groupId>run.mone</groupId>
            <artifactId>hive</artifactId>
            <version>1.6.1-jdk21-SNAPSHOT</version>
        </dependency>

        <dependency>
            <groupId>org.springframework.boot</groupId>
            <artifactId>spring-boot-starter-test</artifactId>
            <version>3.4.1</version>
            <scope>test</scope>
        </dependency>

        <dependency>
            <groupId>org.springframework</groupId>
            <artifactId>spring-test</artifactId>
            <version>6.2.1</version>
            <scope>test</scope>
        </dependency>

        <dependency>
            <groupId>org.slf4j</groupId>
            <artifactId>slf4j-api</artifactId>
            <version>2.0.15</version>
        </dependency>

        <dependency>
            <groupId>ch.qos.logback</groupId>
            <artifactId>logback-classic</artifactId>
            <version>${logback.version}</version>
        </dependency>

        <dependency>
            <groupId>ch.qos.logback</groupId>
            <artifactId>logback-core</artifactId>
            <version>${logback.version}</version>
        </dependency>

        <dependency>
            <groupId>redis.clients</groupId>
            <artifactId>jedis</artifactId>
            <version>4.3.1</version>
        </dependency>


        <dependency>
            <groupId>org.springframework</groupId>
            <artifactId>spring-core</artifactId>
            <version>6.2.1</version>
        </dependency>

        <dependency>
            <groupId>org.springframework</groupId>
            <artifactId>spring-context</artifactId>
            <version>6.2.1</version>
        </dependency>

        <dependency>
            <groupId>org.springframework</groupId>
            <artifactId>spring-core</artifactId>
            <version>6.2.1</version>
        </dependency>

        <dependency>
            <groupId>org.springframework</groupId>
            <artifactId>spring-webmvc</artifactId>
            <version>6.2.1</version>
        </dependency>

        <dependency>
            <groupId>run.mone</groupId>
            <artifactId>hive</artifactId>
            <version>1.6.1-jdk21-SNAPSHOT</version>
            <exclusions>
                <exclusion>
                    <artifactId>logback-classic</artifactId>
                    <groupId>ch.qos.logback</groupId>
                </exclusion>
                <exclusion>
                    <artifactId>logback-core</artifactId>
                    <groupId>ch.qos.logback</groupId>
                </exclusion>
            </exclusions>
        </dependency>

        <dependency>
            <groupId>com.fasterxml.jackson.core</groupId>
            <artifactId>jackson-databind</artifactId>
            <version>2.18.2</version>
        </dependency>

        <dependency>
            <groupId>com.fasterxml.jackson.core</groupId>
            <artifactId>jackson-core</artifactId>
            <version>2.18.2</version>
        </dependency>

        <dependency>
            <groupId>com.google.code.gson</groupId>
            <artifactId>gson</artifactId>
            <version>2.11.0</version>
        </dependency>

        <dependency>
            <groupId>io.projectreactor</groupId>
            <artifactId>reactor-core</artifactId>
            <version>3.7.0</version>
        </dependency>

        <dependency>
            <groupId>org.springframework.boot</groupId>
            <artifactId>spring-boot-starter-web</artifactId>
            <version>3.4.1</version>
        </dependency>

        <dependency>
            <groupId>org.springframework.boot</groupId>
            <artifactId>spring-boot-starter-websocket</artifactId>
            <version>3.4.1</version>
        </dependency>

    </dependencies>

</project><|MERGE_RESOLUTION|>--- conflicted
+++ resolved
@@ -36,14 +36,12 @@
         <module>mcp-hammerspoon</module>
         <module>mcp-idea</module>
         <module>mcp-feishu</module>
-<<<<<<< HEAD
         <module>mcp-chrome</module>
-=======
         <module>mcp-docparsing</module>
         <module>mcp-email</module>
         <module>mcp-time</module>
         <module>mcp-xmind</module>
->>>>>>> cc54d66a
+
     </modules>
 
     <properties>
