<?xml version="1.0" encoding="UTF-8"?>
<project xmlns="http://maven.apache.org/POM/4.0.0"
         xmlns:xsi="http://www.w3.org/2001/XMLSchema-instance"
         xsi:schemaLocation="http://maven.apache.org/POM/4.0.0 http://maven.apache.org/xsd/maven-4.0.0.xsd">
    <modelVersion>4.0.0</modelVersion>
    <parent>
        <groupId>run.mone</groupId>
        <artifactId>jcommon</artifactId>
        <version>1.6.0-jdk21-SNAPSHOT</version>
    </parent>

    <artifactId>mcp</artifactId>
    <version>1.6.1-jdk21-SNAPSHOT</version>
    <packaging>pom</packaging>
    <modules>
        <module>mcp-mysql</module>
        <module>mcp-mongo</module>
        <module>mcp-redis</module>
        <module>mcp-shell</module>
        <module>mcp-docker</module>
        <module>mcp-neo4j</module>
        <module>mcp-playwright</module>
        <module>mcp-applescript</module>
        <module>mcp-multimodal</module>
        <module>mcp-memory</module>
        <module>mcp-solution-assessor</module>
        <module>mcp-filesystem</module>
        <module>mcp-prettier</module>
        <module>mcp-writer</module>
        <module>mcp-fetch</module>
        <module>mcp-gateway</module>
        <module>mcp-coder</module>
        <module>mcp-excel</module>
        <module>mcp-song</module>
        <module>mcp-sequentialthinking</module>
        <module>mcp-git</module>
        <module>mcp-hammerspoon</module>
        <module>mcp-idea</module>
        <module>mcp-nacosconfig</module>
        <module>mcp-terminal</module>
        <module>mcp-feishu</module>
        <module>mcp-chrome</module>
        <module>mcp-docparsing</module>
        <module>mcp-email</module>
        <module>mcp-time</module>
        <module>mcp-xmind</module>
        <module>mcp-nacosservice</module>
        <module>mcp-ali-email</module>
        <module>mcp-pty4j</module>
        <module>mcp-linux-agent</module>
<<<<<<< HEAD
        <module>mcp-idea-composer</module>
=======
        <module>mcp-ipinfo</module>
>>>>>>> de6a81a9
    </modules>

    <properties>
        <maven.compiler.source>17</maven.compiler.source>
        <maven.compiler.target>17</maven.compiler.target>
        <project.build.sourceEncoding>UTF-8</project.build.sourceEncoding>
        <logback.version>1.5.12</logback.version>
    </properties>

    <dependencies>
        <dependency>
            <groupId>org.apache.httpcomponents.client5</groupId>
            <artifactId>httpclient5</artifactId>
            <version>5.4.1</version>
            <scope>runtime</scope>
        </dependency>
        <dependency>
            <groupId>run.mone</groupId>
            <artifactId>hive</artifactId>
            <version>1.6.1-jdk21-SNAPSHOT</version>
        </dependency>

        <dependency>
            <groupId>org.springframework.boot</groupId>
            <artifactId>spring-boot-starter-test</artifactId>
            <version>3.4.1</version>
            <scope>test</scope>
        </dependency>

        <dependency>
            <groupId>org.springframework</groupId>
            <artifactId>spring-test</artifactId>
            <version>6.2.1</version>
            <scope>test</scope>
        </dependency>

        <dependency>
            <groupId>org.slf4j</groupId>
            <artifactId>slf4j-api</artifactId>
            <version>2.0.15</version>
        </dependency>

        <dependency>
            <groupId>ch.qos.logback</groupId>
            <artifactId>logback-classic</artifactId>
            <version>${logback.version}</version>
        </dependency>

        <dependency>
            <groupId>ch.qos.logback</groupId>
            <artifactId>logback-core</artifactId>
            <version>${logback.version}</version>
        </dependency>

        <dependency>
            <groupId>redis.clients</groupId>
            <artifactId>jedis</artifactId>
            <version>4.3.1</version>
        </dependency>


        <dependency>
            <groupId>org.springframework</groupId>
            <artifactId>spring-core</artifactId>
            <version>6.2.1</version>
        </dependency>

        <dependency>
            <groupId>org.springframework</groupId>
            <artifactId>spring-context</artifactId>
            <version>6.2.1</version>
        </dependency>

        <dependency>
            <groupId>org.springframework</groupId>
            <artifactId>spring-core</artifactId>
            <version>6.2.1</version>
        </dependency>

        <dependency>
            <groupId>org.springframework</groupId>
            <artifactId>spring-webmvc</artifactId>
            <version>6.2.1</version>
        </dependency>

        <dependency>
            <groupId>run.mone</groupId>
            <artifactId>hive</artifactId>
            <version>1.6.1-jdk21-SNAPSHOT</version>
            <exclusions>
                <exclusion>
                    <artifactId>logback-classic</artifactId>
                    <groupId>ch.qos.logback</groupId>
                </exclusion>
                <exclusion>
                    <artifactId>logback-core</artifactId>
                    <groupId>ch.qos.logback</groupId>
                </exclusion>
            </exclusions>
        </dependency>

        <dependency>
            <groupId>com.fasterxml.jackson.core</groupId>
            <artifactId>jackson-databind</artifactId>
            <version>2.18.2</version>
        </dependency>

        <dependency>
            <groupId>com.fasterxml.jackson.core</groupId>
            <artifactId>jackson-core</artifactId>
            <version>2.18.2</version>
        </dependency>

        <dependency>
            <groupId>com.google.code.gson</groupId>
            <artifactId>gson</artifactId>
            <version>2.11.0</version>
        </dependency>

        <dependency>
            <groupId>io.projectreactor</groupId>
            <artifactId>reactor-core</artifactId>
            <version>3.7.0</version>
        </dependency>

        <dependency>
            <groupId>org.springframework.boot</groupId>
            <artifactId>spring-boot-starter-web</artifactId>
            <version>3.4.1</version>
        </dependency>

        <dependency>
            <groupId>org.springframework.boot</groupId>
            <artifactId>spring-boot-starter-websocket</artifactId>
            <version>3.4.1</version>
        </dependency>

    </dependencies>

</project><|MERGE_RESOLUTION|>--- conflicted
+++ resolved
@@ -48,11 +48,8 @@
         <module>mcp-ali-email</module>
         <module>mcp-pty4j</module>
         <module>mcp-linux-agent</module>
-<<<<<<< HEAD
         <module>mcp-idea-composer</module>
-=======
         <module>mcp-ipinfo</module>
->>>>>>> de6a81a9
     </modules>
 
     <properties>
