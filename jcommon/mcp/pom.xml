--- conflicted
+++ resolved
@@ -44,9 +44,7 @@
         <module>mcp-email</module>
         <module>mcp-time</module>
         <module>mcp-xmind</module>
-<<<<<<< HEAD
         <module>mcp-chaos</module>
-=======
         <module>mcp-nacosservice</module>
         <module>mcp-ali-email</module>
         <module>mcp-pty4j</module>
@@ -55,7 +53,6 @@
         <module>mcp-ipinfo</module>
         <module>mcp-novel</module>
         <module>mcp-miapi</module>
->>>>>>> 11635d17
     </modules>
 
     <properties>
