--- conflicted
+++ resolved
@@ -43,12 +43,9 @@
         <module>mcp-email</module>
         <module>mcp-time</module>
         <module>mcp-xmind</module>
-<<<<<<< HEAD
         <module>mcp-ali-email</module>
         <module>mcp-pty4j</module>
-=======
         <module>mcp-linux-agent</module>
->>>>>>> 60a2f348
     </modules>
 
     <properties>
