<?xml version="1.0" encoding="UTF-8"?>
<project xmlns="http://maven.apache.org/POM/4.0.0"
         xmlns:xsi="http://www.w3.org/2001/XMLSchema-instance"
         xsi:schemaLocation="http://maven.apache.org/POM/4.0.0 http://maven.apache.org/xsd/maven-4.0.0.xsd">
    <modelVersion>4.0.0</modelVersion>
    <parent>
        <groupId>run.mone</groupId>
        <artifactId>jcommon</artifactId>
        <version>1.6.0-jdk21-SNAPSHOT</version>
    </parent>

    <artifactId>mcp</artifactId>
    <version>1.6.1-jdk21-SNAPSHOT</version>
    <packaging>pom</packaging>
    <modules>
        <module>mcp-mysql</module>
        <module>mcp-mongo</module>
        <module>mcp-redis</module>
        <module>mcp-shell</module>
        <module>mcp-docker</module>
        <module>mcp-neo4j</module>
        <module>mcp-playwright</module>
        <module>mcp-applescript</module>
        <module>mcp-multimodal</module>
        <module>mcp-memory</module>
        <module>mcp-solution-assessor</module>
        <module>mcp-filesystem</module>
        <module>mcp-prettier</module>
        <module>mcp-writer</module>
        <module>mcp-fetch</module>
        <module>mcp-coder</module>
        <module>mcp-excel</module>
        <module>mcp-song</module>
        <module>mcp-sequentialthinking</module>
        <module>mcp-git</module>
        <module>mcp-hammerspoon</module>
        <module>mcp-idea</module>
        <module>mcp-nacosconfig</module>
        <module>mcp-terminal</module>
        <module>mcp-feishu</module>
        <module>mcp-chrome</module>
        <module>mcp-docparsing</module>
        <module>mcp-email</module>
        <module>mcp-time</module>
        <module>mcp-xmind</module>
<<<<<<< HEAD
        <module>mcp-nacosservice</module>
=======
        <module>mcp-ali-email</module>
        <module>mcp-pty4j</module>
        <module>mcp-linux-agent</module>
        <module>mcp-ipinfo</module>
>>>>>>> 16eee686
    </modules>

    <properties>
        <maven.compiler.source>17</maven.compiler.source>
        <maven.compiler.target>17</maven.compiler.target>
        <project.build.sourceEncoding>UTF-8</project.build.sourceEncoding>
        <logback.version>1.5.12</logback.version>
    </properties>

    <dependencies>
        <dependency>
            <groupId>org.apache.httpcomponents.client5</groupId>
            <artifactId>httpclient5</artifactId>
            <version>5.4.1</version>
            <scope>runtime</scope>
        </dependency>
        <dependency>
            <groupId>run.mone</groupId>
            <artifactId>hive</artifactId>
            <version>1.6.1-jdk21-SNAPSHOT</version>
        </dependency>

        <dependency>
            <groupId>org.springframework.boot</groupId>
            <artifactId>spring-boot-starter-test</artifactId>
            <version>3.4.1</version>
            <scope>test</scope>
        </dependency>

        <dependency>
            <groupId>org.springframework</groupId>
            <artifactId>spring-test</artifactId>
            <version>6.2.1</version>
            <scope>test</scope>
        </dependency>

        <dependency>
            <groupId>org.slf4j</groupId>
            <artifactId>slf4j-api</artifactId>
            <version>2.0.15</version>
        </dependency>

        <dependency>
            <groupId>ch.qos.logback</groupId>
            <artifactId>logback-classic</artifactId>
            <version>${logback.version}</version>
        </dependency>

        <dependency>
            <groupId>ch.qos.logback</groupId>
            <artifactId>logback-core</artifactId>
            <version>${logback.version}</version>
        </dependency>

        <dependency>
            <groupId>redis.clients</groupId>
            <artifactId>jedis</artifactId>
            <version>4.3.1</version>
        </dependency>


        <dependency>
            <groupId>org.springframework</groupId>
            <artifactId>spring-core</artifactId>
            <version>6.2.1</version>
        </dependency>

        <dependency>
            <groupId>org.springframework</groupId>
            <artifactId>spring-context</artifactId>
            <version>6.2.1</version>
        </dependency>

        <dependency>
            <groupId>org.springframework</groupId>
            <artifactId>spring-core</artifactId>
            <version>6.2.1</version>
        </dependency>

        <dependency>
            <groupId>org.springframework</groupId>
            <artifactId>spring-webmvc</artifactId>
            <version>6.2.1</version>
        </dependency>

        <dependency>
            <groupId>run.mone</groupId>
            <artifactId>hive</artifactId>
            <version>1.6.1-jdk21-SNAPSHOT</version>
            <exclusions>
                <exclusion>
                    <artifactId>logback-classic</artifactId>
                    <groupId>ch.qos.logback</groupId>
                </exclusion>
                <exclusion>
                    <artifactId>logback-core</artifactId>
                    <groupId>ch.qos.logback</groupId>
                </exclusion>
            </exclusions>
        </dependency>

        <dependency>
            <groupId>com.fasterxml.jackson.core</groupId>
            <artifactId>jackson-databind</artifactId>
            <version>2.18.2</version>
        </dependency>

        <dependency>
            <groupId>com.fasterxml.jackson.core</groupId>
            <artifactId>jackson-core</artifactId>
            <version>2.18.2</version>
        </dependency>

        <dependency>
            <groupId>com.google.code.gson</groupId>
            <artifactId>gson</artifactId>
            <version>2.11.0</version>
        </dependency>

        <dependency>
            <groupId>io.projectreactor</groupId>
            <artifactId>reactor-core</artifactId>
            <version>3.7.0</version>
        </dependency>

        <dependency>
            <groupId>org.springframework.boot</groupId>
            <artifactId>spring-boot-starter-web</artifactId>
            <version>3.4.1</version>
        </dependency>

        <dependency>
            <groupId>org.springframework.boot</groupId>
            <artifactId>spring-boot-starter-websocket</artifactId>
            <version>3.4.1</version>
        </dependency>

    </dependencies>

</project><|MERGE_RESOLUTION|>--- conflicted
+++ resolved
@@ -43,14 +43,11 @@
         <module>mcp-email</module>
         <module>mcp-time</module>
         <module>mcp-xmind</module>
-<<<<<<< HEAD
         <module>mcp-nacosservice</module>
-=======
         <module>mcp-ali-email</module>
         <module>mcp-pty4j</module>
         <module>mcp-linux-agent</module>
         <module>mcp-ipinfo</module>
->>>>>>> 16eee686
     </modules>
 
     <properties>
