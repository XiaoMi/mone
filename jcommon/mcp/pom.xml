--- conflicted
+++ resolved
@@ -26,14 +26,11 @@
         <module>mcp-solution-assessor</module>
         <module>mcp-filesystem</module>
         <module>mcp-prettier</module>
-<<<<<<< HEAD
-        <module>mcp-song</module>
-=======
         <module>mcp-writer</module>
         <module>mcp-fetch</module>
         <module>mcp-coder</module>
         <module>mcp-excel</module>
->>>>>>> 1f4ee6ac
+        <module>mcp-song</module>
     </modules>
 
     <properties>
