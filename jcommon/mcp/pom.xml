<?xml version="1.0" encoding="UTF-8"?>
<project xmlns="http://maven.apache.org/POM/4.0.0"
         xmlns:xsi="http://www.w3.org/2001/XMLSchema-instance"
         xsi:schemaLocation="http://maven.apache.org/POM/4.0.0 http://maven.apache.org/xsd/maven-4.0.0.xsd">
    <modelVersion>4.0.0</modelVersion>
    <parent>
        <groupId>run.mone</groupId>
        <artifactId>jcommon</artifactId>
        <version>1.6.0-jdk21-SNAPSHOT</version>
    </parent>

    <artifactId>mcp</artifactId>
    <version>1.6.1-jdk21-SNAPSHOT</version>
    <packaging>pom</packaging>
    <modules>
        <module>mcp-mysql</module>
        <module>mcp-mongo</module>
        <module>mcp-redis</module>
        <module>mcp-shell</module>
        <module>mcp-docker</module>
        <module>mcp-neo4j</module>
        <module>mcp-playwright</module>
        <module>mcp-applescript</module>
        <module>mcp-multimodal</module>
        <module>mcp-memory</module>
        <module>mcp-solution-assessor</module>
        <module>mcp-filesystem</module>
        <module>mcp-prettier</module>
        <module>mcp-writer</module>
        <module>mcp-fetch</module>
        <module>mcp-gateway</module>
        <module>mcp-coder</module>
        <module>mcp-excel</module>
        <module>mcp-song</module>
        <module>mcp-sequentialthinking</module>
        <module>mcp-git</module>
        <module>mcp-hammerspoon</module>
        <module>mcp-idea</module>
        <module>mcp-nacosconfig</module>
        <module>mcp-terminal</module>
        <module>mcp-feishu</module>
        <module>mcp-chrome</module>
        <module>mcp-docparsing</module>
        <module>mcp-email</module>
        <module>mcp-time</module>
        <module>mcp-xmind</module>
        <module>mcp-nacosservice</module>
        <module>mcp-ali-email</module>
        <module>mcp-pty4j</module>
        <module>mcp-linux-agent</module>
        <module>mcp-idea-composer</module>
        <module>mcp-ipinfo</module>
<<<<<<< HEAD
        <module>mcp-novel</module>
=======
        <module>mcp-miapi</module>
>>>>>>> 54e145e8
    </modules>

    <properties>
        <maven.compiler.source>17</maven.compiler.source>
        <maven.compiler.target>17</maven.compiler.target>
        <project.build.sourceEncoding>UTF-8</project.build.sourceEncoding>
        <logback.version>1.5.12</logback.version>
    </properties>

    <dependencies>
        <dependency>
            <groupId>org.apache.httpcomponents.client5</groupId>
            <artifactId>httpclient5</artifactId>
            <version>5.4.1</version>
            <scope>runtime</scope>
        </dependency>
        <dependency>
            <groupId>run.mone</groupId>
            <artifactId>hive</artifactId>
            <version>1.6.1-jdk21-SNAPSHOT</version>
        </dependency>

        <dependency>
            <groupId>org.springframework.boot</groupId>
            <artifactId>spring-boot-starter-test</artifactId>
            <version>3.4.1</version>
            <scope>test</scope>
        </dependency>

        <dependency>
            <groupId>org.springframework</groupId>
            <artifactId>spring-test</artifactId>
            <version>6.2.1</version>
            <scope>test</scope>
        </dependency>

        <dependency>
            <groupId>org.slf4j</groupId>
            <artifactId>slf4j-api</artifactId>
            <version>2.0.15</version>
        </dependency>

        <dependency>
            <groupId>ch.qos.logback</groupId>
            <artifactId>logback-classic</artifactId>
            <version>${logback.version}</version>
        </dependency>

        <dependency>
            <groupId>ch.qos.logback</groupId>
            <artifactId>logback-core</artifactId>
            <version>${logback.version}</version>
        </dependency>

        <dependency>
            <groupId>redis.clients</groupId>
            <artifactId>jedis</artifactId>
            <version>4.3.1</version>
        </dependency>


        <dependency>
            <groupId>org.springframework</groupId>
            <artifactId>spring-core</artifactId>
            <version>6.2.1</version>
        </dependency>

        <dependency>
            <groupId>org.springframework</groupId>
            <artifactId>spring-context</artifactId>
            <version>6.2.1</version>
        </dependency>

        <dependency>
            <groupId>org.springframework</groupId>
            <artifactId>spring-core</artifactId>
            <version>6.2.1</version>
        </dependency>

        <dependency>
            <groupId>org.springframework</groupId>
            <artifactId>spring-webmvc</artifactId>
            <version>6.2.1</version>
        </dependency>

        <dependency>
            <groupId>run.mone</groupId>
            <artifactId>hive</artifactId>
            <version>1.6.1-jdk21-SNAPSHOT</version>
            <exclusions>
                <exclusion>
                    <artifactId>logback-classic</artifactId>
                    <groupId>ch.qos.logback</groupId>
                </exclusion>
                <exclusion>
                    <artifactId>logback-core</artifactId>
                    <groupId>ch.qos.logback</groupId>
                </exclusion>
            </exclusions>
        </dependency>

        <dependency>
            <groupId>com.fasterxml.jackson.core</groupId>
            <artifactId>jackson-databind</artifactId>
            <version>2.18.2</version>
        </dependency>

        <dependency>
            <groupId>com.fasterxml.jackson.core</groupId>
            <artifactId>jackson-core</artifactId>
            <version>2.18.2</version>
        </dependency>

        <dependency>
            <groupId>com.google.code.gson</groupId>
            <artifactId>gson</artifactId>
            <version>2.11.0</version>
        </dependency>

        <dependency>
            <groupId>io.projectreactor</groupId>
            <artifactId>reactor-core</artifactId>
            <version>3.7.0</version>
        </dependency>

        <dependency>
            <groupId>org.springframework.boot</groupId>
            <artifactId>spring-boot-starter-web</artifactId>
            <version>3.4.1</version>
        </dependency>

        <dependency>
            <groupId>org.springframework.boot</groupId>
            <artifactId>spring-boot-starter-websocket</artifactId>
            <version>3.4.1</version>
        </dependency>

    </dependencies>

</project><|MERGE_RESOLUTION|>--- conflicted
+++ resolved
@@ -50,11 +50,8 @@
         <module>mcp-linux-agent</module>
         <module>mcp-idea-composer</module>
         <module>mcp-ipinfo</module>
-<<<<<<< HEAD
         <module>mcp-novel</module>
-=======
         <module>mcp-miapi</module>
->>>>>>> 54e145e8
     </modules>
 
     <properties>
