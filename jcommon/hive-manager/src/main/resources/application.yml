server:
  port: 8080

mcp:
<<<<<<< HEAD
  llm: claude_company
=======
#  llm: doubao_deepseek_v3
  llm: grok
>>>>>>> 4bd343dc
  transport:
    type: grpc
  grpc:
    port: 9286
  hub:
    path:
  agent:
    name: agentManager
    delay: 8

spring:
  profiles:
    active: dev
  r2dbc:
    url: r2dbc:mysql://${TEST_DB_URL}/mone_agentx
    username: ${TEST_DB_USER_NAME}
    password: ${TEST_DB_PASSWORD}
  sql:
    init:
      mode: always
      continue-on-error: true
  web:
    resources:
      static-locations: classpath:/static/dist/

  jackson:
    date-format: yyyy-MM-dd HH:mm:ss
    time-zone: GMT+8

jwt:
  secret: your-secret-key-here-must-be-at-least-32-characters
  expiration: 86400000 # 24 hours in milliseconds

logging:
  level:
    org.springframework.security: INFO
    run.mone.agentx: INFO
    org.springframework.r2dbc: INFO
    io.r2dbc.mysql: INFO<|MERGE_RESOLUTION|>--- conflicted
+++ resolved
@@ -2,12 +2,9 @@
   port: 8080
 
 mcp:
-<<<<<<< HEAD
   llm: claude_company
-=======
 #  llm: doubao_deepseek_v3
-  llm: grok
->>>>>>> 4bd343dc
+#  llm: grok
   transport:
     type: grpc
   grpc:
