package com.xiaomi.mone.file.ozhera;

import com.google.common.collect.Lists;
import com.xiaomi.mone.file.common.FileInfo;
import com.xiaomi.mone.file.common.FileInfoCache;
import com.xiaomi.mone.file.common.FileUtils;
import com.xiaomi.mone.file.common.Pair;
import com.xiaomi.mone.file.event.EventListener;
import com.xiaomi.mone.file.event.EventType;
import com.xiaomi.mone.file.event.FileEvent;
import lombok.Getter;
import lombok.Setter;
import lombok.extern.slf4j.Slf4j;

import java.io.File;
import java.io.IOException;
import java.nio.file.*;
import java.util.Arrays;
import java.util.List;
import java.util.Objects;
import java.util.concurrent.ConcurrentHashMap;
import java.util.concurrent.Executors;
import java.util.concurrent.TimeUnit;
import java.util.concurrent.locks.ReentrantLock;
import java.util.function.Predicate;

/**
 * @author goodjava@qq.com
 * @date 2023/9/25 09:55
 */
@Slf4j
public class HeraFileMonitor {


    @Getter
    private ConcurrentHashMap<Object, HeraFile> map = new ConcurrentHashMap<>();

    private ConcurrentHashMap<String, HeraFile> fileMap = new ConcurrentHashMap<>();

    @Setter
    private EventListener listener;

    public HeraFileMonitor() {
        this(TimeUnit.SECONDS.toMillis(30));
    }

    public HeraFileMonitor(long removeTime) {
        Executors.newSingleThreadScheduledExecutor().scheduleAtFixedRate(() -> {
            try {
                List<Pair<String, Object>> remList = Lists.newArrayList();
                long now = System.currentTimeMillis();
                fileMap.values().forEach(it -> {
                    if (now - it.getUtime().get() >= removeTime) {
                        remList.add(Pair.of(it.getFileName(), it.getFileKey()));
                    }
                });
                remList.forEach(it -> {
                    log.info("remove file:{}", it.getKey());
                    fileMap.remove(it.getKey());
                    map.remove(it.getValue());
                });
            } catch (Throwable ex) {
                log.error(ex.getMessage(), ex);
            }
        }, 5, 10, TimeUnit.SECONDS);
    }


    public HeraFileMonitor(EventListener listener) {
        this();
        this.listener = listener;
    }

    public void reg(String path, Predicate<String> predicate) throws IOException, InterruptedException {
        Path directory = Paths.get(path);
        File f = directory.toFile();

<<<<<<< HEAD
        if (!f.exists()) {
            log.info("create directory:{}", directory);
            Files.createDirectories(directory);
        }

        Arrays.stream(f.listFiles()).forEach(it -> initFile(it));
=======
        Arrays.stream(Objects.requireNonNull(f.listFiles())).filter(it -> predicate.test(it.getPath())).forEach(this::initFile);
>>>>>>> 72911f64

        WatchService watchService = FileSystems.getDefault().newWatchService();
        directory.register(watchService, StandardWatchEventKinds.ENTRY_MODIFY, StandardWatchEventKinds.ENTRY_DELETE, StandardWatchEventKinds.ENTRY_CREATE);
        while (true) {
            WatchKey key = watchService.take();
            for (WatchEvent<?> event : key.pollEvents()) {
                Path modifiedFile = (Path) event.context();
                String filePath = String.format("%s%s", path, modifiedFile.getFileName().toString());
                if (!predicate.test(filePath) || modifiedFile.getFileName().toString().startsWith(".")) {
                    continue;
                }
                log.debug("epoll result,path:{}", event.kind() + filePath);
                HeraFile hfile = fileMap.get(filePath);

                if (event.kind() == StandardWatchEventKinds.ENTRY_MODIFY) {
                    if (null == hfile) {
                        hfile = initFile(new File(filePath));
                    }
                    modify(hfile);
                }

                if (event.kind() == StandardWatchEventKinds.ENTRY_DELETE) {
                    fileMap.remove(filePath);
                    if (null != hfile) {
                        map.remove(hfile.getFileKey());
                        listener.onEvent(FileEvent.builder().type(EventType.delete).fileName(filePath).fileKey(hfile.getFileKey()).build());
                    }
                }

                if (event.kind() == StandardWatchEventKinds.ENTRY_CREATE) {
                    File file = new File(path + "" + modifiedFile.getFileName());
                    Object k = FileUtils.fileKey(file);
                    if (map.containsKey(k)) {
                        log.info("change name " + map.get(k) + "--->" + file);
                        listener.onEvent(FileEvent.builder().fileKey(k).type(EventType.rename).build());
                    } else {
                        listener.onEvent(FileEvent.builder().type(EventType.create).fileName(file.getPath()).build());
                    }
                    HeraFile hf = HeraFile.builder().file(file).fileKey(k).fileName(filePath).build();
                    map.putIfAbsent(k, hf);
                    fileMap.put(filePath, hf);
                }
            }
            key.reset();
        }
    }

    private ReentrantLock lock = new ReentrantLock();

    private HeraFile initFile(File it) {
        if (it.isFile()) {
            String name = it.getName();
            if (name.startsWith(".")) {
                return null;
            }
            Object fileKey = FileUtils.fileKey(it);
            lock.lock();
            try {
                if (map.containsKey(fileKey)) {
                    return map.get(fileKey);
                }
                HeraFile hf = HeraFile.builder().file(it).fileKey(fileKey).fileName(it.getPath()).build();
                FileInfo fi = FileInfoCache.ins().get(fileKey.toString());
                long pointer = 0L;
                if (null != fi) {
                    pointer = fi.getPointer();
                }
                map.put(hf.getFileKey(), hf);
                fileMap.put(hf.getFileName(), hf);
                this.listener.onEvent(FileEvent.builder().pointer(pointer).type(EventType.init).fileName(hf.getFileName()).build());
                return hf;
            } finally {
                lock.unlock();
            }
        }
        return null;
    }


    private void modify(HeraFile hfile) {
        hfile.getUtime().set(System.currentTimeMillis());
        if (hfile.getFile().length() == 0) {
            listener.onEvent(FileEvent.builder().type(EventType.empty).fileName(hfile.getFileName()).fileKey(hfile.getFileKey()).build());
        } else {
            listener.onEvent(FileEvent.builder().type(EventType.modify).build());
        }
    }

}<|MERGE_RESOLUTION|>--- conflicted
+++ resolved
@@ -75,16 +75,12 @@
         Path directory = Paths.get(path);
         File f = directory.toFile();
 
-<<<<<<< HEAD
         if (!f.exists()) {
             log.info("create directory:{}", directory);
             Files.createDirectories(directory);
         }
 
-        Arrays.stream(f.listFiles()).forEach(it -> initFile(it));
-=======
         Arrays.stream(Objects.requireNonNull(f.listFiles())).filter(it -> predicate.test(it.getPath())).forEach(this::initFile);
->>>>>>> 72911f64
 
         WatchService watchService = FileSystems.getDefault().newWatchService();
         directory.register(watchService, StandardWatchEventKinds.ENTRY_MODIFY, StandardWatchEventKinds.ENTRY_DELETE, StandardWatchEventKinds.ENTRY_CREATE);
