--- conflicted
+++ resolved
@@ -1,16 +1,11 @@
 package com.xiaomi.mone.file;
 
 import com.google.common.collect.Lists;
-import com.xiaomi.mone.file.common.FileUtils;
 import lombok.Getter;
 import lombok.Setter;
 import lombok.SneakyThrows;
 import lombok.extern.slf4j.Slf4j;
 
-<<<<<<< HEAD
-import java.io.File;
-=======
->>>>>>> 0c27fa81
 import java.io.FileNotFoundException;
 import java.io.IOException;
 import java.nio.file.Files;
@@ -22,17 +17,10 @@
  * @author goodjava@qq.com
  */
 @Slf4j
-<<<<<<< HEAD
-public class LogFile implements ILogFile {
-
-    @Getter
-    private String file;
-=======
 public class LogFile implements ILogFile{
 
     @Getter
     private  String file;
->>>>>>> 0c27fa81
 
     private MoneRandomAccessFile raf;
 
@@ -47,28 +35,20 @@
     @Setter
     private volatile boolean reFresh;
 
-    private volatile boolean exceptionFinish;
-
     @Getter
     private int beforePointerHashCode;
 
-    @Getter
-    private volatile long pointer;
+    private long pointer;
 
     //行号
     private long lineNumber;
 
     //每次读取时文件的最大偏移量
-    @Getter
-    private volatile long maxPointer;
+    private long maxPointer;
 
     private String md5;
 
-    //    private static final int LINE_MAX_LENGTH = 50000;
-
-    public LogFile() {
-
-    }
+    private static final int LINE_MAX_LENGTH = 50000;
 
     public LogFile() {
 
@@ -91,14 +71,14 @@
 
     private void open() {
         try {
-            //日志文件进行切分时，减少FileNotFoundException概率,这个应该删掉了,在使用前保证就好了，由于历史原因,降低了休眠时间
-//            TimeUnit.SECONDS.sleep(1);
+            //日志文件进行切分时，减少FileNotFoundException概率
+            TimeUnit.SECONDS.sleep(5);
             //4kb
             this.raf = new MoneRandomAccessFile(file, "r", 1024 * 4);
             reOpen = false;
             reFresh = false;
-//        } catch (InterruptedException e) {
-//            log.error("open file InterruptedException", e);
+        } catch (InterruptedException e) {
+            log.error("open file InterruptedException", e);
         } catch (FileNotFoundException e) {
             log.error("open file FileNotFoundException", e);
         } catch (IOException e) {
@@ -106,13 +86,12 @@
         }
     }
 
-    @Override
-    public void readLine() throws Exception {
+    public void readLine() throws IOException {
         while (true) {
             open();
             //兼容文件切换时，缓存的pointer
             try {
-                log.info("open file:{},pointer:{},fileKey:{}", file, pointer, FileUtils.fileKey(new File(file)));
+                log.info("open file:{},pointer:{}", file, raf.getFilePointer());
                 if (pointer > raf.length()) {
                     pointer = 0;
                     lineNumber = 0;
@@ -121,11 +100,9 @@
                 log.error("file.length() IOException, file:{}", this.file, e);
             }
             raf.seek(pointer);
-            log.info("start readLine file:{},pointer:{}", file, pointer);
 
             while (true) {
                 String line = raf.getNextLine();
-
                 if (null != line && lineNumber == 0 && pointer == 0) {
                     String hashLine = line.length() > 100 ? line.substring(0, 100) : line;
                     beforePointerHashCode = hashLine.hashCode();
@@ -134,19 +111,16 @@
                 line = lineCutOff(line);
 
                 if (reFresh) {
-                    log.info("readline reFresh:{},pointer:{},lineNumber:{},fileKey:{}", this.file, this.pointer, this.lineNumber, FileUtils.fileKey(new File(file)));
                     break;
                 }
 
                 if (reOpen) {
-                    log.info("readline reOpen:{},pointer:{},lineNumber:{},fileKey:{}", this.file, this.pointer, this.lineNumber, FileUtils.fileKey(new File(file)));
                     pointer = 0;
                     lineNumber = 0;
                     break;
                 }
 
                 if (stop) {
-                    log.info("readline stop:{},pointer:{},lineNumber:{},fileKey:{}", this.file, this.pointer, this.lineNumber, FileUtils.fileKey(new File(file)));
                     break;
                 }
 
@@ -155,12 +129,11 @@
                     reOpen = true;
                     pointer = 0;
                     lineNumber = 0;
-                    log.info("readline file:{} content have been cut, goto reOpen file,pointer:{},lineNumber:{},fileKey:{}", file, pointer, lineNumber, FileUtils.fileKey(new File(file)));
+                    log.warn("file:{} content have been cut, goto reOpen file", file);
                     break;
                 }
 
                 if (listener.isContinue(line)) {
-                    log.debug("readline isBreak:{},pointer:{},lineNumber:{},fileKey:{}", this.file, this.pointer, this.lineNumber, FileUtils.fileKey(new File(file)));
                     continue;
                 }
 
@@ -182,7 +155,6 @@
             }
             raf.close();
             if (stop) {
-                log.info("read file stop:{},pointer:{},lineNumber:{},fileKey:{}", this.file, this.pointer, this.lineNumber, FileUtils.fileKey(new File(file)));
                 break;
             }
         }
@@ -197,19 +169,6 @@
         this.lineNumber = lineNumber;
     }
 
-<<<<<<< HEAD
-    @Override
-    public void setExceptionFinish() {
-        exceptionFinish = true;
-    }
-
-    @Override
-    public boolean getExceptionFinish() {
-        return exceptionFinish;
-    }
-
-=======
->>>>>>> 0c27fa81
     private String lineCutOff(String line) {
         if (null != line) {
             //todo 大行文件先临时截断
@@ -245,7 +204,6 @@
         //针对大文件,排除掉局部内容删除的情况,更准确识别内容整体切割的场景（误判重复采集成本较高）
         long mPointer = maxPointer > 70000 ? maxPointer - 700 : maxPointer;
         if (currentFileMaxPointer < mPointer) {
-            maxPointer = currentFileMaxPointer;
             return true;
         }
 
@@ -280,11 +238,7 @@
         md.update(msg.getBytes());
         byte[] digest = md.digest();
         StringBuilder sb = new StringBuilder(2 * digest.length);
-<<<<<<< HEAD
-        for (byte b : digest) {
-=======
         for(byte b : digest) {
->>>>>>> 0c27fa81
             sb.append(String.format("%02x", b & 0xff));
         }
         return sb.toString().toUpperCase();
