<?xml version="1.0" encoding="UTF-8"?>
<project xsi:schemaLocation="http://maven.apache.org/POM/4.0.0 https://maven.apache.org/xsd/maven-4.0.0.xsd"
         xmlns="http://maven.apache.org/POM/4.0.0"
         xmlns:xsi="http://www.w3.org/2001/XMLSchema-instance">
    <modelVersion>4.0.0</modelVersion>
    <parent>
        <groupId>run.mone</groupId>
        <artifactId>jcommon</artifactId>
        <version>1.4-jdk20-SNAPSHOT</version>
    </parent>
    <artifactId>file</artifactId>


    <dependencies>

        <dependency>
            <groupId>com.squareup.okio</groupId>
            <artifactId>okio</artifactId>
            <version>3.5.0</version>
            <scope>test</scope>
        </dependency>

    </dependencies>

<<<<<<< HEAD

    <build>
        <plugins>
            <plugin>
                <artifactId>maven-compiler-plugin</artifactId>
                <version>3.11.0</version>
                <configuration>
                    <compilerArgs>
                        <arg>--add-modules=jdk.incubator.concurrent</arg>
                        <arg>--enable-preview</arg>
                    </compilerArgs>
                    <compilerVersion>20</compilerVersion>
                    <source>20</source>
                    <target>20</target>
                </configuration>
            </plugin>
        </plugins>
    </build>

=======
>>>>>>> eee80861
</project><|MERGE_RESOLUTION|>--- conflicted
+++ resolved
@@ -22,7 +22,6 @@
 
     </dependencies>
 
-<<<<<<< HEAD
 
     <build>
         <plugins>
@@ -42,6 +41,5 @@
         </plugins>
     </build>
 
-=======
->>>>>>> eee80861
+
 </project>