--- conflicted
+++ resolved
@@ -1,98 +1,4 @@
 <?xml version="1.0" encoding="UTF-8"?>
-<<<<<<< HEAD
-<project xmlns="http://maven.apache.org/POM/4.0.0"
-         xmlns:xsi="http://www.w3.org/2001/XMLSchema-instance"
-         xsi:schemaLocation="http://maven.apache.org/POM/4.0.0 http://maven.apache.org/xsd/maven-4.0.0.xsd">
-    <parent>
-        <artifactId>jcommon</artifactId>
-        <groupId>run.mone</groupId>
-        <version>1.4-SNAPSHOT</version>
-    </parent>
-    <modelVersion>4.0.0</modelVersion>
-    <version>1.4-java20-SNAPSHOT</version>
-
-    <artifactId>docean</artifactId>
-
-    <properties>
-        <netty.version>4.1.97.Final</netty.version>
-    </properties>
-
-    <dependencies>
-
-
-        <dependency>
-            <groupId>run.mone</groupId>
-            <artifactId>easy</artifactId>
-            <version>1.4-SNAPSHOT</version>
-        </dependency>
-
-        <dependency>
-            <groupId>cglib</groupId>
-            <artifactId>cglib-nodep</artifactId>
-            <version>3.3.0</version>
-        </dependency>
-
-        <dependency>
-            <groupId>io.netty</groupId>
-            <artifactId>netty-all</artifactId>
-            <version>${netty.version}</version>
-        </dependency>
-
-        <dependency>
-            <groupId>com.google.code.gson</groupId>
-            <artifactId>gson</artifactId>
-            <version>2.8.5</version>
-        </dependency>
-
-        <dependency>
-            <groupId>com.squareup.okhttp3</groupId>
-            <artifactId>okhttp</artifactId>
-            <version>4.10.0</version>
-            <scope>test</scope>
-        </dependency>
-
-        <dependency>
-            <groupId>javax.annotation</groupId>
-            <artifactId>javax.annotation-api</artifactId>
-            <version>1.3.2</version>
-        </dependency>
-
-        <dependency>
-            <groupId>javax.activation</groupId>
-            <artifactId>activation</artifactId>
-            <version>1.1</version>
-            <scope>compile</scope>
-        </dependency>
-
-
-    </dependencies>
-
-    <build>
-        <plugins>
-
-            <plugin>
-                <groupId>org.apache.maven.plugins</groupId>
-                <artifactId>maven-compiler-plugin</artifactId>
-                <version>3.11.0</version>
-                <configuration>
-                    <compilerArgs>
-                        <arg>--add-modules=jdk.incubator.concurrent</arg>
-                        <arg>--enable-preview</arg>
-                    </compilerArgs>
-                    <compilerVersion>20</compilerVersion>
-                    <source>20</source>
-                    <target>20</target>
-                </configuration>
-            </plugin>
-
-
-        </plugins>
-
-
-    </build>
-
-
-=======
 <project xsi:schemaLocation="http://maven.apache.org/POM/4.0.0 https://maven.apache.org/xsd/maven-4.0.0.xsd" xmlns="http://maven.apache.org/POM/4.0.0"
     xmlns:xsi="http://www.w3.org/2001/XMLSchema-instance">
   <modelVersion>4.0.0</modelVersion>
@@ -162,5 +68,4 @@
       </plugin>
     </plugins>
   </build>
->>>>>>> 0c781b6e
 </project>