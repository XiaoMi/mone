--- conflicted
+++ resolved
@@ -1,79 +1,4 @@
 <?xml version="1.0" encoding="UTF-8"?>
-<<<<<<< HEAD
-<project xmlns="http://maven.apache.org/POM/4.0.0"
-         xmlns:xsi="http://www.w3.org/2001/XMLSchema-instance"
-         xsi:schemaLocation="http://maven.apache.org/POM/4.0.0 http://maven.apache.org/xsd/maven-4.0.0.xsd">
-    <parent>
-        <artifactId>jcommon</artifactId>
-        <groupId>run.mone</groupId>
-        <version>1.4-SNAPSHOT</version>
-    </parent>
-    <modelVersion>4.0.0</modelVersion>
-
-    <artifactId>docean</artifactId>
-    <version>1.4.1-SNAPSHOT</version>
-
-    <properties>
-        <netty.version>4.1.48.Final</netty.version>
-    </properties>
-
-    <dependencies>
-
-
-<!--        <dependency>-->
-<!--            <groupId>io.netty</groupId>-->
-<!--            <artifactId>netty-tcnative-boringssl-static</artifactId>-->
-<!--            <version>2.0.61.Final</version>-->
-<!--            <classifier>osx-aarch_64</classifier>-->
-<!--        </dependency>-->
-
-        <dependency>
-            <groupId>run.mone</groupId>
-            <artifactId>easy</artifactId>
-            <version>1.4-SNAPSHOT</version>
-        </dependency>
-
-        <dependency>
-            <groupId>cglib</groupId>
-            <artifactId>cglib-nodep</artifactId>
-            <version>3.3.0</version>
-        </dependency>
-
-        <dependency>
-            <groupId>io.netty</groupId>
-            <artifactId>netty-all</artifactId>
-            <version>${netty.version}</version>
-        </dependency>
-
-        <dependency>
-            <groupId>com.google.code.gson</groupId>
-            <artifactId>gson</artifactId>
-            <version>2.8.5</version>
-        </dependency>
-
-        <dependency>
-            <groupId>com.squareup.okhttp3</groupId>
-            <artifactId>okhttp</artifactId>
-            <version>4.10.0</version>
-            <scope>test</scope>
-        </dependency>
-
-        <!-- https://mvnrepository.com/artifact/org.mortbay.jetty.alpn/alpn-boot -->
-<!--        <dependency>-->
-<!--            <groupId>org.mortbay.jetty.alpn</groupId>-->
-<!--            <artifactId>alpn-boot</artifactId>-->
-<!--            <version>8.1.13.v20181017</version>-->
-<!--        </dependency>-->
-
-        <dependency>
-            <groupId>javax.annotation</groupId>
-            <artifactId>javax.annotation-api</artifactId>
-            <version>1.3.2</version>
-        </dependency>
-
-    </dependencies>
-
-=======
 <project xsi:schemaLocation="http://maven.apache.org/POM/4.0.0 https://maven.apache.org/xsd/maven-4.0.0.xsd" xmlns="http://maven.apache.org/POM/4.0.0"
     xmlns:xsi="http://www.w3.org/2001/XMLSchema-instance">
   <modelVersion>4.0.0</modelVersion>
@@ -173,5 +98,4 @@
       </plugin>
     </plugins>
   </build>
->>>>>>> 4bda808a
 </project>