package com.xiaomi.youpin.docean.bo;

import lombok.Data;

import java.io.Serializable;

/**
 * @author goodjava@qq.com
 * @date 2022/4/9 16:36
 */
@Data
public class MvcConfig implements Serializable {

    /**
     * Whether to use cglib
     */
    private boolean useCglib;

    /**
     * Allow cross-origin
     */
    private boolean allowCross;

    /**
     * The return result is not wrapped.
     */
    private boolean responseOriginalValue;

    private int poolSize = 200;

    /**
     * Do you support downloading
     */
    private boolean download;

    /**
     * whether to use coroutines
     */
    private boolean virtualThread;

    private String staticFilePath;

    private boolean openStaticFile;

<<<<<<< HEAD
=======
    /**
     * url that need to return original data like"/test1,/test2"
     */
    private String responseOriginalPath;

>>>>>>> 4f3b5225
}<|MERGE_RESOLUTION|>--- conflicted
+++ resolved
@@ -42,12 +42,9 @@
 
     private boolean openStaticFile;
 
-<<<<<<< HEAD
-=======
     /**
      * url that need to return original data like"/test1,/test2"
      */
     private String responseOriginalPath;
 
->>>>>>> 4f3b5225
 }