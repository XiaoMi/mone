--- conflicted
+++ resolved
@@ -116,11 +116,6 @@
         }
         String path = request.getPath();
 
-
-<<<<<<< HEAD
-        //Directly render static pages.
-=======
->>>>>>> 4f3b5225
         if (config.isOpenStaticFile() && Html.isHtmlFile(path)) {
             String content = Html.view(config.getStaticFilePath() + path);
             if (StringUtils.isEmpty(content)) {
