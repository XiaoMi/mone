/*
 *  Copyright 2020 Xiaomi
 *
 *    Licensed under the Apache License, Version 2.0 (the "License");
 *    you may not use this file except in compliance with the License.
 *    You may obtain a copy of the License at
 *
 *        http://www.apache.org/licenses/LICENSE-2.0
 *
 *    Unless required by applicable law or agreed to in writing, software
 *    distributed under the License is distributed on an "AS IS" BASIS,
 *    WITHOUT WARRANTIES OR CONDITIONS OF ANY KIND, either express or implied.
 *    See the License for the specific language governing permissions and
 *    limitations under the License.
 */

package com.xiaomi.youpin.docean.test;

import com.google.common.collect.Maps;
import com.google.gson.Gson;
import com.xiaomi.youpin.docean.Aop;
import com.xiaomi.youpin.docean.Ioc;
import com.xiaomi.youpin.docean.aop.EnhanceInterceptor;
import com.xiaomi.youpin.docean.bo.Bean;
import com.xiaomi.youpin.docean.common.Cons;
import com.xiaomi.youpin.docean.common.Safe;
import com.xiaomi.youpin.docean.listener.event.EventType;
import com.xiaomi.youpin.docean.test.anno.TAnno;
import com.xiaomi.youpin.docean.test.anno.TBAnno;
import com.xiaomi.youpin.docean.test.demo.Demo2Service;
import com.xiaomi.youpin.docean.test.demo.DemoA;
import com.xiaomi.youpin.docean.test.demo.DemoService;
import com.xiaomi.youpin.docean.test.demo.DemoVo;
import com.xiaomi.youpin.docean.test.demo.mydemo.DemoCall;
import com.xiaomi.youpin.docean.test.demo3.ControllerDemo;
import com.xiaomi.youpin.docean.test.demo3.DaoDemo;
import com.xiaomi.youpin.docean.test.demo3.ServiceDemo;
import com.xiaomi.youpin.docean.test.factory.Abc;
import com.xiaomi.youpin.docean.test.interceptor.TAInterceptor;
import com.xiaomi.youpin.docean.test.interceptor.TBInterceptor;
import org.junit.Test;

import java.lang.reflect.Field;
import java.util.*;
import java.util.stream.IntStream;

/**
 * @author goodjava@qq.com
 * @date 2020/6/20
 */
public class IocTest {


    /**
     * Remove a bean for testing.
     */
    @Test
    public void testRemoveBean() {
        ServiceDemo sd = new ServiceDemo();
        ControllerDemo cd = new ControllerDemo();

        Ioc.ins().putBean(sd).putBean(cd).putBean(new DaoDemo()).init();

        ControllerDemo controller = Ioc.ins().getBean(ControllerDemo.class);

        System.out.println(controller.call());

        Bean bean = Ioc.ins().getBeanInfo(ServiceDemo.class.getName());
        //rate limited or exceeded quota
        Map<String, Field> dependenceMap = bean.getDependenceFieldMap();

        //rate limited or exceeded quota
        Ioc.ins().removeBean(ServiceDemo.class.getName());
        //NPE
        Safe.runAndLog(() -> System.out.println(controller.call()));
        //add bean
        ServiceDemo sd2 = new ServiceDemo() {
            @Override
            public String call() {
                return "sd2";
            }
        };
        Ioc.ins().addBean(ServiceDemo.class.getName(), sd, dependenceMap);
        System.out.println(controller.call());
    }


    @Test
    public void testBeanFactory() {
        Ioc.ins().init("com.xiaomi.youpin.docean.test");
        Abc abc = Ioc.ins().getBean(Abc.class);
        System.out.println(abc);
    }


    @Test
    public void testGson() {
        Gson gson = new Gson();
        System.out.println(gson.toJson(new Bean()));
    }

    @Test
    public void testIocListener() {
        DemoA demoA = new DemoA();
        Ioc ioc = Ioc.ins().regListener(event -> {
            if (event.getEventType().equals(EventType.putBean)) {
                Bean bean = event.getData();
                System.out.println(event.getEventType() + ":" + bean.getName());
            }
        }).putBean(demoA).init();
        System.out.println(ioc);
    }


    @Test
    public void testSaveSnapshot() {
        DemoA demoA = new DemoA();
        Ioc.ins().putBean(demoA);
        DemoVo vo = new DemoVo();
        Ioc.ins().putBean(vo);
        Ioc.ins().saveSnapshot();
    }


    @Test
    public void testLoadSnapshot() {
        Ioc.ins().loadSnapshot();
        DemoA demoA = Ioc.ins().getBean(DemoA.class);
        System.out.println(demoA);
    }


    @Test
    public void testIoc6() {
        DemoA demoA = new DemoA();
        Ioc.ins().putBean(demoA);
        DemoVo vo = new DemoVo();
        Ioc.ins().putBean(vo);
        List<String> list = new ArrayList<>();
        Ioc.ins().getBeanInfos().entrySet().stream().forEach(it -> {
            System.out.println(it.getValue());
            list.add(it.getValue().getClazz().toString());
        });
        System.out.println(list);
    }

    @Test
    public void testIoc7() {
<<<<<<< HEAD
        Ioc ioc = Ioc.ins()
                .putBean("$demoName", "com.xiaomi.youpin.docean.test.demo.mydemo.MyDemo1")
                .init("com.xiaomi.youpin.docean.test.demo.mydemo");
=======
        Ioc ioc = Ioc.ins().putBean("$demoName", "com.xiaomi.youpin.docean.test.demo.mydemo.MyDemo1").init("com.xiaomi.youpin.docean.test.demo.mydemo");
>>>>>>> 75a5a35e
        DemoCall dc = ioc.getBean(DemoCall.class);
        System.out.println(dc.hi());
    }

<<<<<<< HEAD
    @Test
    public void testIoc8() {
        Ioc ioc = Ioc.ins()
                .putBean(Cons.AUTO_FIND_IMPL, "true")
                .init("com.xiaomi.youpin.docean.test.demo.mydemo");
        DemoCall dc = ioc.getBean(DemoCall.class);
        System.out.println(dc.call());
    }

=======
>>>>>>> 75a5a35e

    @Test
    public void testIoc44() {
        Ioc.ins().init("com.xiaomi.youpin.docean", "run.mone");
        DemoService service = Ioc.ins().getBean("com.xiaomi.youpin.docean.test.demo.DemoService");
        System.out.println(service);
        Ioc.ins().getBeans(Bean.Type.component).forEach(it -> {
            System.out.println("component:" + it.getName());
        });
    }


    @Test
    public void testLookup() {
        Aop.ins().init(Maps.newLinkedHashMap());
        Ioc.ins().init("com.xiaomi.youpin.docean.test", "com.xiaomi.youpin.docean.plugin.config");
        DemoService ds = Ioc.ins().getBean(DemoService.class);
        IntStream.range(0, 5).forEach(i -> {
            DemoVo dv = ds.demoVo();
            System.out.println(dv.getId());
            dv.setId(System.currentTimeMillis() + "");
            System.out.println(ds.demoVo());
        });
    }


    @Test
    public void testIoc() {
        LinkedHashMap<Class, EnhanceInterceptor> m = Maps.newLinkedHashMap();
        m.put(TAnno.class, new TAInterceptor());
        m.put(TBAnno.class, new TBInterceptor());
        Aop.ins().init(m);
        Ioc.ins().init("com.xiaomi.youpin.docean", "run.mone");
        DemoService service = Ioc.ins().getBean("com.xiaomi.youpin.docean.test.demo.DemoService");
        String res = service.call();
        System.out.println(res);
        String str = Ioc.ins().getBean("strBean");
        System.out.println(str);


        DemoService ds = Ioc.ins().getBean(DemoService.class);


        Demo2Service ds2 = Ioc.ins().getBean(Demo2Service.class);
        System.out.println(ds2);

        DemoVo v1 = ds.demoVo();
        v1.setName("zzy");

        System.out.println(v1.getName());
        System.out.println(ds.demoVo().getName());


        DemoVo dv = Ioc.ins().createBean(DemoVo.class);
        System.out.println(dv);

        Ioc.ins().destory();
        System.out.println("finish");
    }

    interface IA {
        String hi();
    }

    class A1 implements IA {

        @Override
        public String hi() {
            return "1";
        }
    }

    class A2 implements IA {

        @Override
        public String hi() {
            return "2";
        }
    }


    @Test
    public void testIoc2() {
        Ioc.ins().putBean(new A1()).putBean(new A2());
        Set<IA> set = Ioc.ins().getBeans(IA.class);
        System.out.println(set);
        set.stream().forEach(it -> System.out.println(it.hi()));
    }


    @Test
    public void testIoc3() {
        Ioc.ins().putBean("com.xiaomi.youpin.docean.test.demo.DemoA:zzy", new DemoA()).init("com.xiaomi.youpin.docean");
        DemoService service = Ioc.ins().getBean(DemoService.class);
        String res = service.demoA();
        System.out.println(res);
    }

    @Test
    public void testIoc4() {
        DemoA demoA = new DemoA();
        Ioc.ins().putBean("com.xiaomi.youpin.docean.test.demo.DemoA:zzy", demoA).init("com.xiaomi.youpin.docean");
        DemoService service = Ioc.ins().getBean(DemoService.class);
        String res = service.demoA();
        System.out.println(res);
//        Bean bean = Ioc.ins().getBean(demoA);
//        String name = bean.getName();
//        System.out.println(name);
//        System.out.println(bean.getAlias());
    }
}<|MERGE_RESOLUTION|>--- conflicted
+++ resolved
@@ -146,18 +146,16 @@
 
     @Test
     public void testIoc7() {
-<<<<<<< HEAD
+
         Ioc ioc = Ioc.ins()
                 .putBean("$demoName", "com.xiaomi.youpin.docean.test.demo.mydemo.MyDemo1")
                 .init("com.xiaomi.youpin.docean.test.demo.mydemo");
-=======
-        Ioc ioc = Ioc.ins().putBean("$demoName", "com.xiaomi.youpin.docean.test.demo.mydemo.MyDemo1").init("com.xiaomi.youpin.docean.test.demo.mydemo");
->>>>>>> 75a5a35e
+
         DemoCall dc = ioc.getBean(DemoCall.class);
         System.out.println(dc.hi());
     }
 
-<<<<<<< HEAD
+
     @Test
     public void testIoc8() {
         Ioc ioc = Ioc.ins()
@@ -167,8 +165,7 @@
         System.out.println(dc.call());
     }
 
-=======
->>>>>>> 75a5a35e
+
 
     @Test
     public void testIoc44() {
