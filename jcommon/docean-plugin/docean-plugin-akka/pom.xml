<?xml version="1.0" encoding="UTF-8"?>
<<<<<<< HEAD
<project xsi:schemaLocation="http://maven.apache.org/POM/4.0.0 https://maven.apache.org/xsd/maven-4.0.0.xsd" xmlns="http://maven.apache.org/POM/4.0.0"
    xmlns:xsi="http://www.w3.org/2001/XMLSchema-instance">
  <modelVersion>4.0.0</modelVersion>
  <parent>
    <groupId>run.mone</groupId>
    <artifactId>docean-plugin</artifactId>
    <version>1.6.0-jdk21-SNAPSHOT</version>
  </parent>
  <artifactId>docean-plugin-akka</artifactId>
  <dependencies>
    <dependency>
      <groupId>com.typesafe.akka</groupId>
      <artifactId>akka-actor_2.13</artifactId>
      <version>2.6.11</version>
    </dependency>
  </dependencies>
=======
<project xmlns="http://maven.apache.org/POM/4.0.0"
         xmlns:xsi="http://www.w3.org/2001/XMLSchema-instance"
         xsi:schemaLocation="http://maven.apache.org/POM/4.0.0 http://maven.apache.org/xsd/maven-4.0.0.xsd">
    <parent>
        <artifactId>docean-plugin</artifactId>
        <groupId>run.mone</groupId>
        <version>1.4.0</version>
    </parent>
    <modelVersion>4.0.0</modelVersion>

    <artifactId>docean-plugin-akka</artifactId>


    <dependencies>

        <dependency>
            <groupId>com.typesafe.akka</groupId>
            <artifactId>akka-actor_2.13</artifactId>
            <version>2.6.11</version>
        </dependency>



    </dependencies>


>>>>>>> 0c27fa81
</project><|MERGE_RESOLUTION|>--- conflicted
+++ resolved
@@ -1,22 +1,4 @@
 <?xml version="1.0" encoding="UTF-8"?>
-<<<<<<< HEAD
-<project xsi:schemaLocation="http://maven.apache.org/POM/4.0.0 https://maven.apache.org/xsd/maven-4.0.0.xsd" xmlns="http://maven.apache.org/POM/4.0.0"
-    xmlns:xsi="http://www.w3.org/2001/XMLSchema-instance">
-  <modelVersion>4.0.0</modelVersion>
-  <parent>
-    <groupId>run.mone</groupId>
-    <artifactId>docean-plugin</artifactId>
-    <version>1.6.0-jdk21-SNAPSHOT</version>
-  </parent>
-  <artifactId>docean-plugin-akka</artifactId>
-  <dependencies>
-    <dependency>
-      <groupId>com.typesafe.akka</groupId>
-      <artifactId>akka-actor_2.13</artifactId>
-      <version>2.6.11</version>
-    </dependency>
-  </dependencies>
-=======
 <project xmlns="http://maven.apache.org/POM/4.0.0"
          xmlns:xsi="http://www.w3.org/2001/XMLSchema-instance"
          xsi:schemaLocation="http://maven.apache.org/POM/4.0.0 http://maven.apache.org/xsd/maven-4.0.0.xsd">
@@ -43,5 +25,4 @@
     </dependencies>
 
 
->>>>>>> 0c27fa81
 </project>