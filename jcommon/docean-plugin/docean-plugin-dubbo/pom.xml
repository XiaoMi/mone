<?xml version="1.0" encoding="UTF-8"?>
<<<<<<< HEAD
<project xmlns="http://maven.apache.org/POM/4.0.0"
         xmlns:xsi="http://www.w3.org/2001/XMLSchema-instance"
         xsi:schemaLocation="http://maven.apache.org/POM/4.0.0 http://maven.apache.org/xsd/maven-4.0.0.xsd">
    <parent>
        <artifactId>docean-plugin</artifactId>
        <groupId>run.mone</groupId>
        <version>1.4.0</version>
    </parent>
    <modelVersion>4.0.0</modelVersion>
    <artifactId>docean-plugin-dubbo</artifactId>

    <dependencies>
        <dependency>
            <groupId>run.mone</groupId>
            <artifactId>docean-plugin-config</artifactId>
        </dependency>

        <dependency>
            <groupId>run.mone</groupId>
            <artifactId>dubbo</artifactId>
            <version>2.7.12-mone-v8-SNAPSHOT</version>
            <scope>provided</scope>
        </dependency>


        <dependency>
            <groupId>run.mone</groupId>
            <artifactId>nacos-client</artifactId>
            <version>1.2.1-mone-v3-SNAPSHOT</version>
        </dependency>

        <dependency>
            <groupId>run.mone</groupId>
            <artifactId>dubbo-registry-nacos</artifactId>
            <version>1.2.1-mone-SNAPSHOT</version>
        </dependency>


    </dependencies>



=======
<project xsi:schemaLocation="http://maven.apache.org/POM/4.0.0 https://maven.apache.org/xsd/maven-4.0.0.xsd" xmlns="http://maven.apache.org/POM/4.0.0"
    xmlns:xsi="http://www.w3.org/2001/XMLSchema-instance">
  <modelVersion>4.0.0</modelVersion>
  <parent>
    <groupId>run.mone</groupId>
    <artifactId>docean-plugin</artifactId>
    <version>1.6.0-jdk21-SNAPSHOT</version>
  </parent>
  <artifactId>docean-plugin-dubbo</artifactId>
  <dependencies>
    <dependency>
      <groupId>run.mone</groupId>
      <artifactId>docean-plugin-config</artifactId>
    </dependency>

    <dependency>
      <groupId>org.apache.dubbo</groupId>
      <artifactId>dubbo</artifactId>
      <version>3.3.4-mone-v2-SNAPSHOT</version>
    </dependency>

    <dependency>
      <groupId>run.mone</groupId>
      <artifactId>nacos-client</artifactId>
      <version>1.2.1-mone-v3-SNAPSHOT</version>
    </dependency>
    <dependency>
      <groupId>run.mone</groupId>
      <artifactId>dubbo-registry-nacos</artifactId>
      <version>1.2.1-mone-SNAPSHOT</version>
    </dependency>
  </dependencies>
>>>>>>> 4bda808a
</project><|MERGE_RESOLUTION|>--- conflicted
+++ resolved
@@ -1,48 +1,4 @@
 <?xml version="1.0" encoding="UTF-8"?>
-<<<<<<< HEAD
-<project xmlns="http://maven.apache.org/POM/4.0.0"
-         xmlns:xsi="http://www.w3.org/2001/XMLSchema-instance"
-         xsi:schemaLocation="http://maven.apache.org/POM/4.0.0 http://maven.apache.org/xsd/maven-4.0.0.xsd">
-    <parent>
-        <artifactId>docean-plugin</artifactId>
-        <groupId>run.mone</groupId>
-        <version>1.4.0</version>
-    </parent>
-    <modelVersion>4.0.0</modelVersion>
-    <artifactId>docean-plugin-dubbo</artifactId>
-
-    <dependencies>
-        <dependency>
-            <groupId>run.mone</groupId>
-            <artifactId>docean-plugin-config</artifactId>
-        </dependency>
-
-        <dependency>
-            <groupId>run.mone</groupId>
-            <artifactId>dubbo</artifactId>
-            <version>2.7.12-mone-v8-SNAPSHOT</version>
-            <scope>provided</scope>
-        </dependency>
-
-
-        <dependency>
-            <groupId>run.mone</groupId>
-            <artifactId>nacos-client</artifactId>
-            <version>1.2.1-mone-v3-SNAPSHOT</version>
-        </dependency>
-
-        <dependency>
-            <groupId>run.mone</groupId>
-            <artifactId>dubbo-registry-nacos</artifactId>
-            <version>1.2.1-mone-SNAPSHOT</version>
-        </dependency>
-
-
-    </dependencies>
-
-
-
-=======
 <project xsi:schemaLocation="http://maven.apache.org/POM/4.0.0 https://maven.apache.org/xsd/maven-4.0.0.xsd" xmlns="http://maven.apache.org/POM/4.0.0"
     xmlns:xsi="http://www.w3.org/2001/XMLSchema-instance">
   <modelVersion>4.0.0</modelVersion>
@@ -75,5 +31,4 @@
       <version>1.2.1-mone-SNAPSHOT</version>
     </dependency>
   </dependencies>
->>>>>>> 4bda808a
 </project>