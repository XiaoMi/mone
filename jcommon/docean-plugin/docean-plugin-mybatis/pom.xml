--- conflicted
+++ resolved
@@ -1,52 +1,4 @@
 <?xml version="1.0" encoding="UTF-8"?>
-<<<<<<< HEAD
-<project xsi:schemaLocation="http://maven.apache.org/POM/4.0.0 https://maven.apache.org/xsd/maven-4.0.0.xsd" xmlns="http://maven.apache.org/POM/4.0.0"
-    xmlns:xsi="http://www.w3.org/2001/XMLSchema-instance">
-  <modelVersion>4.0.0</modelVersion>
-  <parent>
-    <groupId>run.mone</groupId>
-    <artifactId>docean-plugin</artifactId>
-    <version>1.6.0-jdk21-SNAPSHOT</version>
-  </parent>
-  <artifactId>docean-plugin-mybatis</artifactId>
-  <dependencies>
-    <dependency>
-      <groupId>com.alibaba</groupId>
-      <artifactId>druid</artifactId>
-      <version>1.2.15</version>
-      <scope>provided</scope>
-    </dependency>
-    <dependency>
-      <groupId>run.mone</groupId>
-      <artifactId>docean-plugin-datasource</artifactId>
-      <scope>provided</scope>
-    </dependency>
-    <dependency>
-      <groupId>run.mone</groupId>
-      <artifactId>docean-plugin-cat</artifactId>
-      <version>1.6.0-jdk21-SNAPSHOT</version>
-    </dependency>
-    <dependency>
-      <groupId>run.mone</groupId>
-      <artifactId>docean-plugin-config</artifactId>
-    </dependency>
-    <dependency>
-      <groupId>org.mybatis</groupId>
-      <artifactId>mybatis</artifactId>
-      <version>3.4.6</version>
-    </dependency>
-    <dependency>
-      <groupId>org.freemarker</groupId>
-      <artifactId>freemarker</artifactId>
-      <version>2.3.31</version>
-    </dependency>
-    <dependency>
-      <groupId>com.github.pagehelper</groupId>
-      <artifactId>pagehelper</artifactId>
-      <version>5.3.0</version>
-    </dependency>
-  </dependencies>
-=======
 <!--
   ~  Copyright 2020 Xiaomi
   ~
@@ -128,5 +80,4 @@
     </dependencies>
 
 
->>>>>>> 0c27fa81
 </project>