--- conflicted
+++ resolved
@@ -1,41 +1,4 @@
 <?xml version="1.0" encoding="UTF-8"?>
-<<<<<<< HEAD
-<project xsi:schemaLocation="http://maven.apache.org/POM/4.0.0 https://maven.apache.org/xsd/maven-4.0.0.xsd" xmlns="http://maven.apache.org/POM/4.0.0"
-    xmlns:xsi="http://www.w3.org/2001/XMLSchema-instance">
-  <modelVersion>4.0.0</modelVersion>
-  <parent>
-    <groupId>run.mone</groupId>
-    <artifactId>docean-plugin</artifactId>
-    <version>1.6.0-jdk21-SNAPSHOT</version>
-  </parent>
-  <artifactId>docean-plugin-db</artifactId>
-  <dependencies>
-    <dependency>
-      <groupId>run.mone</groupId>
-      <artifactId>docean-plugin-config</artifactId>
-    </dependency>
-    <dependency>
-      <groupId>run.mone</groupId>
-      <artifactId>docean-plugin-datasource</artifactId>
-    </dependency>
-    <dependency>
-      <groupId>run.mone</groupId>
-      <artifactId>nutz</artifactId>
-      <version>1.r.68-open-SNAPSHOT</version>
-      <scope>compile</scope>
-    </dependency>
-    <dependency>
-      <groupId>com.mchange</groupId>
-      <artifactId>c3p0</artifactId>
-      <version>0.9.5.2</version>
-    </dependency>
-    <dependency>
-      <groupId>mysql</groupId>
-      <artifactId>mysql-connector-java</artifactId>
-      <version>5.1.46</version>
-    </dependency>
-  </dependencies>
-=======
 <project xmlns="http://maven.apache.org/POM/4.0.0"
          xmlns:xsi="http://www.w3.org/2001/XMLSchema-instance"
          xsi:schemaLocation="http://maven.apache.org/POM/4.0.0 http://maven.apache.org/xsd/maven-4.0.0.xsd">
@@ -84,5 +47,4 @@
     </dependencies>
 
 
->>>>>>> 0c27fa81
 </project>