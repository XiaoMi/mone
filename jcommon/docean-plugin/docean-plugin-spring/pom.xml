<?xml version="1.0" encoding="UTF-8"?>
<<<<<<< HEAD
<project xsi:schemaLocation="http://maven.apache.org/POM/4.0.0 https://maven.apache.org/xsd/maven-4.0.0.xsd" xmlns="http://maven.apache.org/POM/4.0.0"
    xmlns:xsi="http://www.w3.org/2001/XMLSchema-instance">
  <modelVersion>4.0.0</modelVersion>
  <parent>
    <groupId>run.mone</groupId>
    <artifactId>docean-plugin</artifactId>
    <version>1.6.0-jdk21-SNAPSHOT</version>
  </parent>
  <artifactId>docean-plugin-spring</artifactId>
  <properties>
    <maven.compiler.source>8</maven.compiler.source>
    <maven.compiler.target>8</maven.compiler.target>
  </properties>
=======
<project xmlns="http://maven.apache.org/POM/4.0.0"
         xmlns:xsi="http://www.w3.org/2001/XMLSchema-instance"
         xsi:schemaLocation="http://maven.apache.org/POM/4.0.0 http://maven.apache.org/xsd/maven-4.0.0.xsd">
    <parent>
        <artifactId>docean-plugin</artifactId>
        <groupId>run.mone</groupId>
        <version>1.4.0</version>
    </parent>
    <modelVersion>4.0.0</modelVersion>
>>>>>>> 0c27fa81

  <dependencies>
    <dependency>
      <groupId>javax.annotation</groupId>
      <artifactId>javax.annotation-api</artifactId>
      <version>1.3.2</version>
    </dependency>

  </dependencies>
</project><|MERGE_RESOLUTION|>--- conflicted
+++ resolved
@@ -1,19 +1,4 @@
 <?xml version="1.0" encoding="UTF-8"?>
-<<<<<<< HEAD
-<project xsi:schemaLocation="http://maven.apache.org/POM/4.0.0 https://maven.apache.org/xsd/maven-4.0.0.xsd" xmlns="http://maven.apache.org/POM/4.0.0"
-    xmlns:xsi="http://www.w3.org/2001/XMLSchema-instance">
-  <modelVersion>4.0.0</modelVersion>
-  <parent>
-    <groupId>run.mone</groupId>
-    <artifactId>docean-plugin</artifactId>
-    <version>1.6.0-jdk21-SNAPSHOT</version>
-  </parent>
-  <artifactId>docean-plugin-spring</artifactId>
-  <properties>
-    <maven.compiler.source>8</maven.compiler.source>
-    <maven.compiler.target>8</maven.compiler.target>
-  </properties>
-=======
 <project xmlns="http://maven.apache.org/POM/4.0.0"
          xmlns:xsi="http://www.w3.org/2001/XMLSchema-instance"
          xsi:schemaLocation="http://maven.apache.org/POM/4.0.0 http://maven.apache.org/xsd/maven-4.0.0.xsd">
@@ -23,14 +8,12 @@
         <version>1.4.0</version>
     </parent>
     <modelVersion>4.0.0</modelVersion>
->>>>>>> 0c27fa81
 
-  <dependencies>
-    <dependency>
-      <groupId>javax.annotation</groupId>
-      <artifactId>javax.annotation-api</artifactId>
-      <version>1.3.2</version>
-    </dependency>
+    <artifactId>docean-plugin-spring</artifactId>
 
-  </dependencies>
+    <properties>
+        <maven.compiler.source>8</maven.compiler.source>
+        <maven.compiler.target>8</maven.compiler.target>
+    </properties>
+
 </project>