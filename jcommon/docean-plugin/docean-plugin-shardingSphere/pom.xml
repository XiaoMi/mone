--- conflicted
+++ resolved
@@ -1,51 +1,4 @@
 <?xml version="1.0" encoding="UTF-8"?>
-<<<<<<< HEAD
-<project xsi:schemaLocation="http://maven.apache.org/POM/4.0.0 https://maven.apache.org/xsd/maven-4.0.0.xsd" xmlns="http://maven.apache.org/POM/4.0.0"
-    xmlns:xsi="http://www.w3.org/2001/XMLSchema-instance">
-  <modelVersion>4.0.0</modelVersion>
-  <parent>
-    <groupId>run.mone</groupId>
-    <artifactId>docean-plugin</artifactId>
-    <version>1.6.0-jdk21-SNAPSHOT</version>
-  </parent>
-  <artifactId>docean-plugin-shardingSphere</artifactId>
-  <dependencies>
-    <dependency>
-      <groupId>run.mone</groupId>
-      <artifactId>docean-plugin-config</artifactId>
-    </dependency>
-    <dependency>
-      <groupId>run.mone</groupId>
-      <artifactId>docean-plugin-datasource</artifactId>
-    </dependency>
-    <dependency>
-      <groupId>run.mone</groupId>
-      <artifactId>nutz</artifactId>
-      <version>1.r.68-open-SNAPSHOT</version>
-      <scope>compile</scope>
-    </dependency>
-    <dependency>
-      <groupId>com.mchange</groupId>
-      <artifactId>c3p0</artifactId>
-      <version>0.9.5.2</version>
-    </dependency>
-    <dependency>
-      <groupId>mysql</groupId>
-      <artifactId>mysql-connector-java</artifactId>
-      <version>5.1.46</version>
-    </dependency>
-    <dependency>
-      <groupId>org.apache.shardingsphere</groupId>
-      <artifactId>sharding-jdbc-core</artifactId>
-      <version>4.1.0</version>
-    </dependency>
-    <dependency>
-      <groupId>com.zaxxer</groupId>
-      <artifactId>HikariCP-java7</artifactId>
-      <version>2.4.11</version>
-    </dependency>
-  </dependencies>
-=======
 <!--
   ~  Copyright 2020 Xiaomi
   ~
@@ -121,5 +74,4 @@
     </dependencies>
 
 
->>>>>>> 0c27fa81
 </project>