/*
 * Copyright 2020 Xiaomi
 *
 *  Licensed under the Apache License, Version 2.0 (the "License");
 *  you may not use this file except in compliance with the License.
 *  You may obtain a copy of the License at
 *
 *      http://www.apache.org/licenses/LICENSE-2.0
 *
 *  Unless required by applicable law or agreed to in writing, software
 *  distributed under the License is distributed on an "AS IS" BASIS,
 *  WITHOUT WARRANTIES OR CONDITIONS OF ANY KIND, either express or implied.
 *  See the License for the specific language governing permissions and
 *  limitations under the License.
 */
package com.xiaomi.mone.log.agent.bootstrap;

import com.google.common.collect.Lists;
import com.xiaomi.data.push.bo.ClientInfo;
import com.xiaomi.data.push.rpc.RpcClient;
import com.xiaomi.mone.log.agent.common.Version;
import com.xiaomi.mone.log.agent.rpc.task.PingTask;
import com.xiaomi.mone.log.common.Config;
import com.xiaomi.mone.log.utils.NetUtil;
import com.xiaomi.youpin.docean.Ioc;
import lombok.extern.slf4j.Slf4j;

import java.io.IOException;

import static com.xiaomi.mone.log.utils.ConfigUtils.getConfigValue;
import static com.xiaomi.mone.log.utils.ConfigUtils.getDataHashKey;

/**
 * @Author goodjava@qq.com
 * @Date 2021/6/22 11:22
 */
@Slf4j
public class MiLogAgentBootstrap {

    public static void main(String[] args) throws IOException {
        String nacosAddr = getConfigValue("nacosAddr");
        String serviceName = getConfigValue("serviceName");
        log.info("nacosAddr:{},serviceName:{},version:{}", nacosAddr, serviceName, new Version());
        String appName = Config.ins().get("app_name", "milog_agent");
        ClientInfo clientInfo = new ClientInfo(
                String.format("%s_%d", appName, getDataHashKey(NetUtil.getLocalIp(), Integer.parseInt(Config.ins().get("app_max_index", "30")))),
                NetUtil.getLocalIp(),
                Integer.parseInt(Config.ins().get("port", "9799")),
                new Version() + ":" + serviceName + ":" + nacosAddr);
        final RpcClient client = new RpcClient(nacosAddr, serviceName);
<<<<<<< HEAD
        //Even without service information, use the old registration information (fault tolerance processing).
=======
        //Even if there is no service information, the old registration information is used (fault tolerance processing)
>>>>>>> 1dc18995
        client.setClearServerAddr(false);
        client.setReconnection(false);
        client.setClientInfo(clientInfo);
        client.start();
        client.setTasks(Lists.newArrayList(new PingTask(client)));
        client.init();
        client.waitStarted();
        log.info("create rpc client finish");
        Ioc.ins().putBean(client).init("com.xiaomi.mone.log.agent", "com.xiaomi.youpin.docean");
<<<<<<< HEAD
        //Because the client lifecycle is advanced, it is necessary to re-register the processor here.
=======
        //Because the client life cycle is advanced, the processor needs to be re-registered here
>>>>>>> 1dc18995
        client.registerProcessor();
        System.in.read();
    }

}<|MERGE_RESOLUTION|>--- conflicted
+++ resolved
@@ -48,11 +48,7 @@
                 Integer.parseInt(Config.ins().get("port", "9799")),
                 new Version() + ":" + serviceName + ":" + nacosAddr);
         final RpcClient client = new RpcClient(nacosAddr, serviceName);
-<<<<<<< HEAD
         //Even without service information, use the old registration information (fault tolerance processing).
-=======
-        //Even if there is no service information, the old registration information is used (fault tolerance processing)
->>>>>>> 1dc18995
         client.setClearServerAddr(false);
         client.setReconnection(false);
         client.setClientInfo(clientInfo);
@@ -62,11 +58,7 @@
         client.waitStarted();
         log.info("create rpc client finish");
         Ioc.ins().putBean(client).init("com.xiaomi.mone.log.agent", "com.xiaomi.youpin.docean");
-<<<<<<< HEAD
-        //Because the client lifecycle is advanced, it is necessary to re-register the processor here.
-=======
         //Because the client life cycle is advanced, the processor needs to be re-registered here
->>>>>>> 1dc18995
         client.registerProcessor();
         System.in.read();
     }
